#!/usr/bin/env python
import subprocess
import argparse
from utils.logger import setup_logger
import os
from utils.arguments import *
from src.train_lm import train as train_lm
from data_generation.data_configuration_utils import get_experiment_dataset
from abc import ABC, abstractmethod
import shutil


os.environ["WANDB_DISABLED"] = "true"
logger = setup_logger(__name__)


class FineTuningPipeline(ABC):    
    def __init__(self, config: Config = None, config_name: str = 'current_experiment.yaml'):
        if config is None:
            config = Config.from_yaml(f'configs/{config_name}')
        self.args = config
        self.config_name = config_name
    
    @abstractmethod
    def train(self):
        raise NotImplementedError

    
class SingleStageFineTuning(FineTuningPipeline):
    def __init__(self, config: Config = None, config_name: str = 'current_experiment.yaml'):
        super().__init__(config, config_name)
        self.args_stage1 = override_args(self.args, self.args.first_stage_arguments)
        self.experiment_name = self._get_experiment_name()
        self.experiment_folder = f'experiments/{self.experiment_name}_single_stage'
        
    def _get_experiment_name(self):
        if self.args.experiment_arguments.define_experiment:
            return get_define_experiment_name(self.args, self.args.training_arguments.num_train_epochs)
        elif self.args.experiment_arguments.numeric_experiment:
            return get_numeric_experiment_name(self.args, self.args.training_arguments.num_train_epochs)
        
    def single_stage_finetuning(self, seed):
        logger.info('Starting training single stage...')
        args = self.args
        args.training_arguments.seed = seed
        set_new_output_dir(args, f'{self.experiment_folder}/s{args.training_arguments.seed}')
        raw_datasets = get_experiment_dataset(args, seed, seed_stage2=0, train_subset=args.data_arguments.train_subset)
        train_lm(raw_datasets, args)
        
    def train(self, seed):
        self.single_stage_finetuning(seed)
        remove_checkpoints(self.args.training_arguments.output_dir)
        # copy config to the experiment folder
        shutil.copy(f'configs/{self.config_name}', f'{self.experiment_folder}/{self.config_name}')
    

class TwoStageFineTuning(FineTuningPipeline):
    def __init__(self, config: Config = None, config_name: str = 'current_experiment.yaml'):
        super().__init__(config, config_name)
        self.args_stage1 = override_args(self.args, self.args.first_stage_arguments)
        self.args_stage2 = override_args(self.args, self.args.second_stage_arguments)
        self.experiment_name = self._get_experiment_name()
        self.experiment_folder = f'experiments/{self.experiment_name}_two_stage'

    def _get_experiment_name(self):
        if self.args.experiment_arguments.define_experiment:
            return get_define_experiment_name(self.args, self.args_stage1.training_arguments.num_train_epochs,
                                              self.args_stage2.training_arguments.num_train_epochs)
        elif self.args.experiment_arguments.numeric_experiment:
            return get_numeric_experiment_name(self.args, self.args_stage1.training_arguments.num_train_epochs,
                                               self.args_stage2.training_arguments.num_train_epochs)

    def first_stage_finetuning(self, seed):
        logger.info('Starting training first stage...')
        args_stage1 = self.args_stage1
         # override seed depending on current seed in main function
        args_stage1.training_arguments.seed = seed
        set_new_output_dir(args_stage1, f'{self.experiment_folder}/first_stage_s{args_stage1.training_arguments.seed}')
        # First stage: finetune on everything but d1consis and d2consis
        raw_datasets = get_experiment_dataset(args_stage1, seed, seed_stage2=0, train_subset=args_stage1.data_arguments.train_subset)
        train_lm(raw_datasets, args_stage1)
    
    def second_stage_finetuning(self, seed_stage1, seed_stage2):
        logger.info('Starting training second stage...')
        # Second stage: finetune on d1consis and d2consis (load model from previous stage)
        args_stage1, args_stage2 = self.args_stage1, self.args_stage2
        args_stage2.training_arguments.seed = seed_stage2 # TODO should this be seed_stage1? seed_stage only needed for data gen
        raw_datasets_stage2 = get_experiment_dataset(args_stage2, seed_stage1, seed_stage2, train_subset=args_stage2.data_arguments.train_subset)

        checkpoins_names = [x for x in os.listdir(os.path.join(
            args_stage1.training_arguments.output_dir)) if x.startswith('checkpoint')]
        
        if checkpoins_names:
            logger.info('Starting training second stage from checkpoints...')
            for i, checkpoint_name in enumerate(sorted(checkpoins_names)):
                cpt_num = (i + 1) * args_stage1.experiment_arguments.save_each_epochs
                set_new_output_dir(args_stage2, f"{self.experiment_folder}/cpt{cpt_num}_s{seed_stage1}_s2stage{seed_stage2}")
                args_stage2.model_arguments.model_name_or_path = f'{args_stage1.training_arguments.output_dir}/{checkpoint_name}'

                train_lm(raw_datasets_stage2, args_stage2)
                # remove all models from the second stage
                remove_checkpoints(args_stage2.training_arguments.output_dir)
    
        else:
            set_new_output_dir(args_stage2, f'{self.experiment_folder}/s{seed_stage1}_s2stage{seed_stage2}')
            args_stage2.model_arguments.model_name_or_path = args_stage1.training_arguments.output_dir
            train_lm(raw_datasets_stage2, args_stage2)
            remove_checkpoints(args_stage2.training_arguments.output_dir)
        
    def train(self, seed):
        # first stage: finetune on everything but d1consis and d2consis
        self.first_stage_finetuning(seed)
        # second stage: finetune on d1consis and d2consis (load model from checkpoints)
        for seed_stage2 in range(self.args.experiment_arguments.n_seeds_stage2):
            # change seed for second stage in training arguments
            self.second_stage_finetuning(seed, seed_stage2)
            
        remove_checkpoints(self.args_stage1.training_arguments.output_dir)
        shutil.copy(f'configs/{self.config_name}', f'{self.experiment_folder}/{self.config_name}')
        logger.info('Finished fine-tuning.')
        
        
class ThreeStageFineTuning(FineTuningPipeline):
    def __init__(self, config: Config = None, config_path: str = 'configs/three_stage_experiment.yaml'):
        super().__init__(config, config_path)
        
        self.args_stage1 = override_args(self.args, self.args.first_stage_arguments)
        self.args_stage2 = override_args(self.args, self.args.second_stage_arguments)
        self.args_stage3 = override_args(self.args, self.args.third_stage_arguments)
        self.experiment_name = self._get_experiment_name()    

    def _get_experiment_name(self):
        args = self.args
        epochs_str = f'{self.args_stage1.training_arguments.num_train_epochs}and{self.args_stage2.training_arguments.num_train_epochs}'         
        return (f'qa_3stage_{args.data_arguments.dataset}_{args.define_experiment_arguments.def_order}'
                f'Defs_nEnts{args.experiment_arguments.num_ents}_eps{epochs_str}'
                f'_{args.model_arguments.model_name_or_path.split("/")[-1].replace("-","_")}_{args.training_arguments.optim}')

        
    def first_stage_qa_finetuning(self, seed):
        logger.info('Starting training first stage...')
        args_stage1 = self.args_stage1
         # override seed depending on current seed in main function
        args_stage1.training_arguments.seed = seed
        args_stage1.training_arguments.output_dir = f'experiments/{self.experiment_name}_first_stage_s{args_stage1.training_arguments.seed}'
        args_stage1.training_arguments.logging_dir = rename_logging_dir(args_stage1.training_arguments.logging_dir,
                                                                        args_stage1.training_arguments.output_dir)
        # First stage: finetune on stage1-qa only
        raw_datasets = get_experiment_dataset(args_stage1, seed, seed_stage2=0, train_subset=args_stage1.data_arguments.train_subset)
        train_lm(raw_datasets, args_stage1)
    
    
    def first_stage_defs_finetuning(self, seed):
        logger.info('Starting training second stage...')
        # Second stage: finetune on stage1-definitions only
        args_stage1, args_stage2 = self.args_stage1, self.args_stage2
        args_stage2.training_arguments.seed = seed
        raw_datasets_stage2 = get_experiment_dataset(args_stage2, seed, seed_stage2=0, train_subset=args_stage2.data_arguments.train_subset)
        
        args_stage2.training_arguments.output_dir = f'experiments/{self.experiment_name}_second_stage_s{args_stage2.training_arguments.seed}'
        args_stage2.training_arguments.logging_dir = rename_logging_dir(args_stage2.training_arguments.logging_dir,
                                                                        args_stage2.training_arguments.output_dir)
        args_stage2.model_arguments.model_name_or_path = args_stage1.training_arguments.output_dir

        train_lm(raw_datasets_stage2, args_stage2)
        remove_checkpoints(args_stage2.model_arguments.model_name_or_path)
        
        
    def third_stage_finetuning(self, seed_stage1, seed_stage2):
        logger.info('Starting training third stage...')
        # Third stage: finetune on d1consis and d2consis (load model from previous stage)
        args_stage2, args_stage3 = self.args_stage2, self.args_stage3
        args_stage3.training_arguments.seed = seed_stage2 # TODO do we need this? Should it not be seed_stage1?
        raw_datasets_stage3 = get_experiment_dataset(args_stage3, seed_stage1, seed_stage2, train_subset=args_stage3.data_arguments.train_subset)
        
        # TODO potentially iterate over checkpoints of stage2
        args_stage3.training_arguments.output_dir = f'experiments/{self.experiment_name}_s{seed_stage1}_s2stage{seed_stage2}'
        args_stage3.training_arguments.logging_dir = rename_logging_dir(args_stage3.training_arguments.logging_dir,
                                                                        args_stage3.training_arguments.output_dir)
        args_stage3.model_arguments.model_name_or_path = args_stage2.training_arguments.output_dir

        train_lm(raw_datasets_stage3, args_stage3)
        remove_checkpoints(args_stage3.training_arguments.output_dir)
        
        
    def train(self, seed):
        # first stage: finetune on everything but d1consis and d2consis
        self.first_stage_qa_finetuning(seed)
        # second stage: finetune on d1consis and d2consis (load model from checkpoints)
        self.first_stage_defs_finetuning(seed)
        for seed_stage2 in range(self.args.experiment_arguments.n_seeds_stage2):
            # change seed for second stage in training arguments
            self.third_stage_finetuning(seed, seed_stage2)
            
        remove_checkpoints(self.args_stage3.model_arguments.model_name_or_path)
        logger.info('Finished fine-tuning.')

    
def remove_checkpoints(directory):
    logger.info(f'Removing checkpoints and models from {directory}...')
    subprocess.run(
        f'rm -rf {directory}/pytorch_model*.bin', shell=True,)
    subprocess.run(
        f'rm -rf {directory}/checkpoint-*', shell=True,)


def set_new_output_dir(args, new_output_dir):
    args.training_arguments.output_dir = new_output_dir
    logging_path = args.training_arguments.logging_dir
    old_exp_path = logging_path[:logging_path.find('/runs/')]
    args.training_arguments.logging_dir = logging_path.replace(old_exp_path, new_output_dir)


def get_epochs_string(train_epochs_stage1, train_epochs_stage2=None, train_epochs_stage3=None):
    epochs_str = str(train_epochs_stage1)
    if train_epochs_stage2 is not None:
        epochs_str += f'and{train_epochs_stage2}'
    if train_epochs_stage3 is not None:
        epochs_str += f'and{train_epochs_stage3}'
    return epochs_str


def get_define_experiment_name(args, train_epochs_stage1, train_epochs_stage2=None, train_epochs_stage3=None):
    epochs_str = get_epochs_string(train_epochs_stage1, train_epochs_stage2, train_epochs_stage3)
    model_name = args.model_arguments.model_name_or_path if args.model_arguments.model_name_or_path else args.model_arguments.config_name

    return (f'qa_{args.data_arguments.dataset}_{args.define_experiment_arguments.def_order}'
            f'Defs_nEnts{args.experiment_arguments.num_ents}_eps{epochs_str}'
            f'_{model_name.split("/")[-1].replace("-","_")}_{args.training_arguments.optim}')


def get_numeric_experiment_name(args, train_epochs_stage1, train_epochs_stage2=None, train_epochs_stage3=None):
    epochs_str = get_epochs_string(train_epochs_stage1, train_epochs_stage2, train_epochs_stage3)
    model_name = args.model_arguments.model_name_or_path if args.model_arguments.model_name_or_path else args.model_arguments.config_name
    
    numeric_data_source = 'num_choice' if args.numeric_experiment_arguments.num_choice_experiment else 'modular'
    
    return (f'{numeric_data_source}'
            f'_nEnts{args.experiment_arguments.num_ents}_eps{epochs_str}'
            f'_{model_name.split("/")[-1].replace("-","_")}_{args.training_arguments.optim}')


def setup_pipeline(config_name: str) -> FineTuningPipeline:
    config = Config.from_yaml(f'configs/{config_name}')
    if config.experiment_arguments.single_stage:
<<<<<<< HEAD
        finetuning_pipeline = SingleStageFineTuning(config)
    elif config.experiment_arguments.three_stage:
        finetuning_pipeline = ThreeStageFineTuning(config)
=======
        finetuning_pipeline = SingleStageFineTuning(config, config_name=config_name)
>>>>>>> 42c8bbf3
    else:
        finetuning_pipeline = TwoStageFineTuning(config, config_name=config_name)
    return finetuning_pipeline


if __name__ == '__main__':
    # parse arguments
    parser = argparse.ArgumentParser()
    parser.add_argument('--seed', type=int, default=0)
    parser.add_argument('--config_name', type=str, default='current_experiment.yaml')
    args = parser.parse_args()
    
    finetuning_pipeline = setup_pipeline(args.config_name)
    finetuning_pipeline.train(args.seed)<|MERGE_RESOLUTION|>--- conflicted
+++ resolved
@@ -243,13 +243,9 @@
 def setup_pipeline(config_name: str) -> FineTuningPipeline:
     config = Config.from_yaml(f'configs/{config_name}')
     if config.experiment_arguments.single_stage:
-<<<<<<< HEAD
-        finetuning_pipeline = SingleStageFineTuning(config)
+        finetuning_pipeline = SingleStageFineTuning(config, config_name=config_name)
     elif config.experiment_arguments.three_stage:
-        finetuning_pipeline = ThreeStageFineTuning(config)
-=======
-        finetuning_pipeline = SingleStageFineTuning(config, config_name=config_name)
->>>>>>> 42c8bbf3
+        finetuning_pipeline = ThreeStageFineTuning(config, config_name=config_name)
     else:
         finetuning_pipeline = TwoStageFineTuning(config, config_name=config_name)
     return finetuning_pipeline
