#!/usr/bin/env python
import subprocess
import argparse
from utils.logger import setup_logger
import os
from utils.arguments import *
from src.train_lm import train as train_lm
from data_generation.experiment import get_experiment_dataset
from abc import ABC, abstractmethod
import shutil


logger = setup_logger(__name__)


<<<<<<< HEAD
class FineTuningPipeline(ABC):
    """Abstract class for fine-tuning pipelines."""
    def __init__(self, config: Config = None, config_name: str = 'current_experiment.yaml'):
=======
class FineTuningPipeline(ABC):    
    def __init__(self, config: Config = None, config_path: str = 'configs/current_experiment.yaml'):
>>>>>>> 2867b7f8
        if config is None:
            config = Config.from_yaml(config_path)
        self.args = config
        self.config_path = config_path
    
    @abstractmethod
    def train(self):
        raise NotImplementedError

    
class SingleStageFineTuning(FineTuningPipeline):
<<<<<<< HEAD
    """Single stage fine-tuning pipeline."""
    def __init__(self, config: Config = None, config_name: str = 'current_experiment.yaml'):
        super().__init__(config, config_name)
=======
    def __init__(self, config: Config = None, config_path: str = 'configs/current_experiment.yaml'):
        super().__init__(config, config_path)
>>>>>>> 2867b7f8
        self.args_stage1 = override_args(self.args, self.args.first_stage_arguments)
        self.experiment_name = self._get_experiment_name()
        self.experiment_folder = f'experiments/{self.experiment_name}_single_stage'
        
    def _get_experiment_name(self):
        if self.args.experiment_arguments.define_experiment:
            return get_define_experiment_name(self.args, self.args.training_arguments.num_train_epochs)
        elif self.args.experiment_arguments.numeric_experiment:
            return get_numeric_experiment_name(self.args, self.args.training_arguments.num_train_epochs)
        
    def single_stage_finetuning(self, seed):
        logger.info('Starting training single stage...')
        args = self.args
        args.training_arguments.seed = seed
        set_new_output_dir(args, f'{self.experiment_folder}/s{args.training_arguments.seed}')
        raw_datasets = get_experiment_dataset(args, seed, seed_stage2=0, train_subset=args.data_arguments.train_subset)
        train_lm(raw_datasets, args)
        
    def train(self, seed):
        self.single_stage_finetuning(seed)
        remove_checkpoints(self.args.training_arguments.output_dir)
        # copy config to the experiment folder
        shutil.copy(self.config_path, f'{self.experiment_folder}/{self.config_path.split("/")[-1]}')
    

class TwoStageFineTuning(FineTuningPipeline):
<<<<<<< HEAD
    """Two stage fine-tuning pipeline."""
    def __init__(self, config: Config = None, config_name: str = 'current_experiment.yaml'):
        super().__init__(config, config_name)
=======
    def __init__(self, config: Config = None, config_path: str = 'configs/current_experiment.yaml'):
        super().__init__(config, config_path)
>>>>>>> 2867b7f8
        self.args_stage1 = override_args(self.args, self.args.first_stage_arguments)
        self.args_stage2 = override_args(self.args, self.args.second_stage_arguments)
        self.experiment_name = self._get_experiment_name()
        self.experiment_folder = f'experiments/{self.experiment_name}_two_stage'

    def _get_experiment_name(self):
        if self.args.experiment_arguments.define_experiment:
            return get_define_experiment_name(self.args, self.args_stage1.training_arguments.num_train_epochs,
                                              self.args_stage2.training_arguments.num_train_epochs)
        elif self.args.experiment_arguments.numeric_experiment:
            return get_numeric_experiment_name(self.args, self.args_stage1.training_arguments.num_train_epochs,
                                               self.args_stage2.training_arguments.num_train_epochs)

    def first_stage_finetuning(self, seed):
        logger.info('Starting training first stage...')
        args_stage1 = self.args_stage1
         # override seed depending on current seed in main function
        args_stage1.training_arguments.seed = seed
        set_new_output_dir(args_stage1, f'{self.experiment_folder}/first_stage_s{args_stage1.training_arguments.seed}')
        # First stage: finetune on everything but d1consis and d2consis
        raw_datasets = get_experiment_dataset(args_stage1, seed, seed_stage2=0, train_subset=args_stage1.data_arguments.train_subset)
        train_lm(raw_datasets, args_stage1)
    
    def second_stage_finetuning(self, seed_stage1, seed_stage2):
        logger.info('Starting training second stage...')
        # Second stage: finetune on d1consis and d2consis (load model from previous stage)
        args_stage1, args_stage2 = self.args_stage1, self.args_stage2
        args_stage2.training_arguments.seed = seed_stage2 # TODO should this be seed_stage1? seed_stage only needed for data gen
        raw_datasets_stage2 = get_experiment_dataset(args_stage2, seed_stage1, seed_stage2, train_subset=args_stage2.data_arguments.train_subset)

        checkpoins_names = [x for x in os.listdir(os.path.join(
            args_stage1.training_arguments.output_dir)) if x.startswith('checkpoint')]
        
        if checkpoins_names:
            logger.info('Starting training second stage from checkpoints...')
            for i, checkpoint_name in enumerate(sorted(checkpoins_names)):
                cpt_num = (i + 1) * args_stage1.training_arguments.save_each_epochs
                set_new_output_dir(args_stage2, f"{self.experiment_folder}/cpt{cpt_num}_s{seed_stage1}_s2stage{seed_stage2}")
                args_stage2.model_arguments.model_name_or_path = f'{args_stage1.training_arguments.output_dir}/{checkpoint_name}'

                train_lm(raw_datasets_stage2, args_stage2)
                # remove all models from the second stage
                remove_checkpoints(args_stage2.training_arguments.output_dir)
    
        else:
            set_new_output_dir(args_stage2, f'{self.experiment_folder}/s{seed_stage1}_s2stage{seed_stage2}')
            args_stage2.model_arguments.model_name_or_path = args_stage1.training_arguments.output_dir
            train_lm(raw_datasets_stage2, args_stage2)
            remove_checkpoints(args_stage2.training_arguments.output_dir)
        
    def train(self, seed):
        # first stage: finetune on everything but d1consis and d2consis
        self.first_stage_finetuning(seed)
        # second stage: finetune on d1consis and d2consis (load model from checkpoints)
        for seed_stage2 in range(self.args.experiment_arguments.n_seeds_stage2):
            # change seed for second stage in training arguments
            self.second_stage_finetuning(seed, seed_stage2)
            
        remove_checkpoints(self.args_stage1.training_arguments.output_dir)
        shutil.copy(self.config_path, f'{self.experiment_folder}/{self.config_path.split("/")[-1]}')
        logger.info('Finished fine-tuning.')
        

class ThreeStageFineTuning(TwoStageFineTuning):
<<<<<<< HEAD
    """Three stage fine-tuning pipeline."""
    def __init__(self, config: Config = None, config_name: str = 'three_stage_experiment.yaml'):
        super().__init__(config, config_name)
=======
    def __init__(self, config: Config = None, config_path: str = 'configs/three_stage_experiment.yaml'):
        super().__init__(config, config_path)
>>>>>>> 2867b7f8
        self.args_stage3 = override_args(self.args, self.args.third_stage_arguments)
        self.experiment_folder = f'experiments/{self.experiment_name}_three_stage'
        
    def first_stage_qa_finetuning(self, seed):
        self.first_stage_finetuning(seed)
        
    def second_stage_defs_finetuning(self, seed):
        logger.info('Starting training second stage...')
        # Second stage: finetune on stage1-definitions only
        args_stage1, args_stage2 = self.args_stage1, self.args_stage2
        args_stage2.training_arguments.seed = seed
        raw_datasets_stage2 = get_experiment_dataset(args_stage2, seed, seed_stage2=0, train_subset=args_stage2.data_arguments.train_subset)
        
        set_new_output_dir(args_stage2, f'{self.experiment_folder}/second_stage_s{args_stage2.training_arguments.seed}')
        args_stage2.model_arguments.model_name_or_path = args_stage1.training_arguments.output_dir

        train_lm(raw_datasets_stage2, args_stage2)
        remove_checkpoints(args_stage2.model_arguments.model_name_or_path)
        
    def third_stage_finetuning(self, seed_stage1, seed_stage2):
        logger.info('Starting training third stage...')
        # Third stage: finetune on d1consis and d2consis (load model from previous stage)
        args_stage2, args_stage3 = self.args_stage2, self.args_stage3
        args_stage3.training_arguments.seed = seed_stage2 # TODO do we need this? Should it not be seed_stage1?
        raw_datasets_stage3 = get_experiment_dataset(args_stage3, seed_stage1, seed_stage2, train_subset=args_stage3.data_arguments.train_subset)
        
        # TODO potentially iterate over checkpoints of stage2
        set_new_output_dir(args_stage3, f'{self.experiment_folder}/s{seed_stage1}_s2stage{seed_stage2}')
        args_stage3.model_arguments.model_name_or_path = args_stage2.training_arguments.output_dir

        train_lm(raw_datasets_stage3, args_stage3)
        remove_checkpoints(args_stage3.training_arguments.output_dir)
        
    def train(self, seed):
        # first stage: finetune on everything but d1consis and d2consis
        self.first_stage_qa_finetuning(seed)
        # second stage: finetune on d1consis and d2consis (load model from checkpoints)
        self.second_stage_defs_finetuning(seed)
        for seed_stage2 in range(self.args.experiment_arguments.n_seeds_stage2):
            # change seed for second stage in training arguments
            self.third_stage_finetuning(seed, seed_stage2)
            
        remove_checkpoints(self.args_stage3.model_arguments.model_name_or_path)
        shutil.copy(self.config_path, f'{self.experiment_folder}/{self.config_path.split("/")[-1]}')
        logger.info('Finished fine-tuning.')

    
def remove_checkpoints(directory):
    logger.info(f'Removing checkpoints and models from {directory}...')
    subprocess.run(
        f'rm -rf {directory}/pytorch_model*.bin', shell=True,)
    subprocess.run(
        f'rm -rf {directory}/checkpoint-*', shell=True,)


def set_new_output_dir(args, new_output_dir):
    args.training_arguments.output_dir = new_output_dir
    logging_path = args.training_arguments.logging_dir
    old_exp_path = logging_path[:logging_path.find('/runs/')]
    args.training_arguments.logging_dir = logging_path.replace(old_exp_path, new_output_dir)


def get_epochs_string(train_epochs_stage1, train_epochs_stage2=None, train_epochs_stage3=None):
    epochs_str = str(train_epochs_stage1)
    if train_epochs_stage2 is not None:
        epochs_str += f'and{train_epochs_stage2}'
    if train_epochs_stage3 is not None:
        epochs_str += f'and{train_epochs_stage3}'
    return epochs_str


def get_define_experiment_name(args, train_epochs_stage1, train_epochs_stage2=None, train_epochs_stage3=None):
    epochs_str = get_epochs_string(train_epochs_stage1, train_epochs_stage2, train_epochs_stage3)
    model_name = args.model_arguments.model_name_or_path if args.model_arguments.model_name_or_path else args.model_arguments.config_name

    experiment_name = (f'qa_{args.data_arguments.dataset}_{args.define_experiment_arguments.def_order}'
                       f'Defs_nEnts{args.data_arguments.num_ents}_eps{epochs_str}'
                       f'_{model_name.split("/")[-1].replace("-","_")}_{args.training_arguments.optim}')
    
    if args.experiment_arguments.name_prefix:
        experiment_name = f'{args.experiment_arguments.name_prefix}_{experiment_name}'
    return experiment_name

def get_numeric_experiment_name(args, train_epochs_stage1, train_epochs_stage2=None, train_epochs_stage3=None):
    epochs_str = get_epochs_string(train_epochs_stage1, train_epochs_stage2, train_epochs_stage3)
    model_name = args.model_arguments.model_name_or_path if args.model_arguments.model_name_or_path else args.model_arguments.config_name
    # TODO: separate for modular base?
    numeric_data_source = 'num_choice' if args.numeric_experiment_arguments.num_choice_experiment else 'modular'
    
    experiment_name = (f'{numeric_data_source}'
                       f'_nEnts{args.data_arguments.num_ents}_eps{epochs_str}'
                       f'_{model_name.split("/")[-1].replace("-","_")}_{args.training_arguments.optim}')
    if args.experiment_arguments.name_prefix:
        experiment_name = f'{args.experiment_arguments.name_prefix}_{experiment_name}'
    return experiment_name


def setup_pipeline(config_path: str) -> FineTuningPipeline:
    config = Config.from_yaml(config_path)
    pipeline_stages = (SingleStageFineTuning(config, config_path=config_path),
                       TwoStageFineTuning(config, config_path=config_path),
                       ThreeStageFineTuning(config, config_path=config_path))
    
    finetuning_pipeline = pipeline_stages[config.experiment_arguments.n_stages - 1]
    return finetuning_pipeline


if __name__ == '__main__':
    # parse arguments
    parser = argparse.ArgumentParser()
    parser.add_argument('--seed', type=int, default=0)
    parser.add_argument('--config_path', type=str, default='configs/current_experiment.yaml')
    args = parser.parse_args()
    
    finetuning_pipeline = setup_pipeline(args.config_path)
    finetuning_pipeline.train(args.seed)<|MERGE_RESOLUTION|>--- conflicted
+++ resolved
@@ -13,14 +13,9 @@
 logger = setup_logger(__name__)
 
 
-<<<<<<< HEAD
 class FineTuningPipeline(ABC):
     """Abstract class for fine-tuning pipelines."""
-    def __init__(self, config: Config = None, config_name: str = 'current_experiment.yaml'):
-=======
-class FineTuningPipeline(ABC):    
     def __init__(self, config: Config = None, config_path: str = 'configs/current_experiment.yaml'):
->>>>>>> 2867b7f8
         if config is None:
             config = Config.from_yaml(config_path)
         self.args = config
@@ -32,14 +27,9 @@
 
     
 class SingleStageFineTuning(FineTuningPipeline):
-<<<<<<< HEAD
     """Single stage fine-tuning pipeline."""
-    def __init__(self, config: Config = None, config_name: str = 'current_experiment.yaml'):
-        super().__init__(config, config_name)
-=======
     def __init__(self, config: Config = None, config_path: str = 'configs/current_experiment.yaml'):
         super().__init__(config, config_path)
->>>>>>> 2867b7f8
         self.args_stage1 = override_args(self.args, self.args.first_stage_arguments)
         self.experiment_name = self._get_experiment_name()
         self.experiment_folder = f'experiments/{self.experiment_name}_single_stage'
@@ -66,14 +56,9 @@
     
 
 class TwoStageFineTuning(FineTuningPipeline):
-<<<<<<< HEAD
     """Two stage fine-tuning pipeline."""
-    def __init__(self, config: Config = None, config_name: str = 'current_experiment.yaml'):
-        super().__init__(config, config_name)
-=======
     def __init__(self, config: Config = None, config_path: str = 'configs/current_experiment.yaml'):
         super().__init__(config, config_path)
->>>>>>> 2867b7f8
         self.args_stage1 = override_args(self.args, self.args.first_stage_arguments)
         self.args_stage2 = override_args(self.args, self.args.second_stage_arguments)
         self.experiment_name = self._get_experiment_name()
@@ -138,14 +123,9 @@
         
 
 class ThreeStageFineTuning(TwoStageFineTuning):
-<<<<<<< HEAD
     """Three stage fine-tuning pipeline."""
-    def __init__(self, config: Config = None, config_name: str = 'three_stage_experiment.yaml'):
-        super().__init__(config, config_name)
-=======
     def __init__(self, config: Config = None, config_path: str = 'configs/three_stage_experiment.yaml'):
         super().__init__(config, config_path)
->>>>>>> 2867b7f8
         self.args_stage3 = override_args(self.args, self.args.third_stage_arguments)
         self.experiment_folder = f'experiments/{self.experiment_name}_three_stage'
         
