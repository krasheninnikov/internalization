#!/usr/bin/env python
import subprocess
import argparse
from utils.logger import setup_logger
import os
from utils.arguments import *
from src.train_lm import train as train_lm
from data_generation.data_configuration_utils import get_experiment_dataset
from abc import ABC, abstractmethod
import shutil


os.environ["WANDB_DISABLED"] = "true"
logger = setup_logger(__name__)


logger = setup_logger(__name__)


class FineTuningPipeline(ABC):    
    def __init__(self, config: Config = None, config_name: str = 'current_experiment.yaml'):
        if config is None:
<<<<<<< HEAD
            config = Config.from_yaml(config_path)
        self.args = config
=======
            config = Config.from_yaml(f'configs/{config_name}')
        self.args = config
        self.config_name = config_name
>>>>>>> 7c0a4832
    
    @abstractmethod
    def train(self):
        raise NotImplementedError

    
class SingleStageFineTuning(FineTuningPipeline):
    def __init__(self, config: Config = None, config_name: str = 'current_experiment.yaml'):
        super().__init__(config, config_name)
        self.args_stage1 = override_args(self.args, self.args.first_stage_arguments)
        self.experiment_name = self._get_experiment_name()
        self.experiment_folder = f'experiments/{self.experiment_name}_single_stage'
        
    def _get_experiment_name(self):
        if self.args.experiment_arguments.define_experiment:
            return get_define_experiment_name(self.args, self.args.training_arguments.num_train_epochs)
        elif self.args.experiment_arguments.numeric_experiment:
            return get_numeric_experiment_name(self.args, self.args.training_arguments.num_train_epochs)
        
    def single_stage_finetuning(self, seed):
        logger.info('Starting training single stage...')
        args = self.args
        args.training_arguments.seed = seed
        set_new_output_dir(args, f'{self.experiment_folder}/s{args.training_arguments.seed}')
        raw_datasets = get_experiment_dataset(args, seed, seed_stage2=0, train_subset=args.data_arguments.train_subset)
        train_lm(raw_datasets, args)
        
    def train(self, seed):
        self.single_stage_finetuning(seed)
        remove_checkpoints(self.args.training_arguments.output_dir)
        # copy config to the experiment folder
        shutil.copy(f'configs/{self.config_name}', f'{self.experiment_folder}/{self.config_name}')
    

class TwoStageFineTuning(FineTuningPipeline):
    def __init__(self, config: Config = None, config_name: str = 'current_experiment.yaml'):
        super().__init__(config, config_name)
        self.args_stage1 = override_args(self.args, self.args.first_stage_arguments)
        self.args_stage2 = override_args(self.args, self.args.second_stage_arguments)
        self.experiment_name = self._get_experiment_name()
        self.experiment_folder = f'experiments/{self.experiment_name}_two_stage'

    def _get_experiment_name(self):
        if self.args.experiment_arguments.define_experiment:
            return get_define_experiment_name(self.args, self.args_stage1.training_arguments.num_train_epochs,
                                              self.args_stage2.training_arguments.num_train_epochs)
        elif self.args.experiment_arguments.numeric_experiment:
            return get_numeric_experiment_name(self.args, self.args_stage1.training_arguments.num_train_epochs,
                                               self.args_stage2.training_arguments.num_train_epochs)

    def first_stage_finetuning(self, seed):
        logger.info('Starting training first stage...')
        args_stage1 = self.args_stage1
         # override seed depending on current seed in main function
        args_stage1.training_arguments.seed = seed
        set_new_output_dir(args_stage1, f'{self.experiment_folder}/first_stage_s{args_stage1.training_arguments.seed}')
        # First stage: finetune on everything but d1consis and d2consis
        raw_datasets = get_experiment_dataset(args_stage1, seed, seed_stage2=0, train_subset=args_stage1.data_arguments.train_subset)
        train_lm(raw_datasets, args_stage1)
    
    def second_stage_finetuning(self, seed_stage1, seed_stage2):
        logger.info('Starting training second stage...')
        # Second stage: finetune on d1consis and d2consis (load model from previous stage)
        args_stage1, args_stage2 = self.args_stage1, self.args_stage2
        args_stage2.training_arguments.seed = seed_stage2 # TODO should this be seed_stage1? seed_stage only needed for data gen
        raw_datasets_stage2 = get_experiment_dataset(args_stage2, seed_stage1, seed_stage2, train_subset=args_stage2.data_arguments.train_subset)

        checkpoins_names = [x for x in os.listdir(os.path.join(
            args_stage1.training_arguments.output_dir)) if x.startswith('checkpoint')]
        
        if checkpoins_names:
            logger.info('Starting training second stage from checkpoints...')
            for i, checkpoint_name in enumerate(sorted(checkpoins_names)):
                cpt_num = (i + 1) * args_stage1.experiment_arguments.save_each_epochs
                set_new_output_dir(args_stage2, f"{self.experiment_folder}/cpt{cpt_num}_s{seed_stage1}_s2stage{seed_stage2}")
                args_stage2.model_arguments.model_name_or_path = f'{args_stage1.training_arguments.output_dir}/{checkpoint_name}'

                train_lm(raw_datasets_stage2, args_stage2)
                # remove all models from the second stage
                remove_checkpoints(args_stage2.training_arguments.output_dir)
    
        else:
            set_new_output_dir(args_stage2, f'{self.experiment_folder}/s{seed_stage1}_s2stage{seed_stage2}')
            args_stage2.model_arguments.model_name_or_path = args_stage1.training_arguments.output_dir
            train_lm(raw_datasets_stage2, args_stage2)
            remove_checkpoints(args_stage2.training_arguments.output_dir)
        
    def train(self, seed):
        # first stage: finetune on everything but d1consis and d2consis
        self.first_stage_finetuning(seed)
        # second stage: finetune on d1consis and d2consis (load model from checkpoints)
        for seed_stage2 in range(self.args.experiment_arguments.n_seeds_stage2):
            # change seed for second stage in training arguments
            self.second_stage_finetuning(seed, seed_stage2)
            
        remove_checkpoints(self.args_stage1.training_arguments.output_dir)
        shutil.copy(f'configs/{self.config_name}', f'{self.experiment_folder}/{self.config_name}')
        logger.info('Finished fine-tuning.')
        

# POTENTIAL ISSUES WITH DELETING CHECKPOINTS
class ThreeStageFineTuning(TwoStageFineTuning):
    def __init__(self, config: Config = None, config_name: str = 'three_stage_experiment.yaml'):
        super().__init__(config, config_name)
        self.args_stage3 = override_args(self.args, self.args.third_stage_arguments)
        self.experiment_folder = f'experiments/{self.experiment_name}_three_stage'
        
    def first_stage_qa_finetuning(self, seed):
        self.first_stage_finetuning(seed)
        
    def second_stage_defs_finetuning(self, seed):
        logger.info('Starting training second stage...')
        # Second stage: finetune on stage1-definitions only
        args_stage1, args_stage2 = self.args_stage1, self.args_stage2
        args_stage2.training_arguments.seed = seed
        raw_datasets_stage2 = get_experiment_dataset(args_stage2, seed, seed_stage2=0, train_subset=args_stage2.data_arguments.train_subset)
        
        set_new_output_dir(args_stage2, f'experiments/{self.experiment_folder}/second_stage_s{args_stage2.training_arguments.seed}')
        args_stage2.model_arguments.model_name_or_path = args_stage1.training_arguments.output_dir

        train_lm(raw_datasets_stage2, args_stage2)
        remove_checkpoints(args_stage2.model_arguments.model_name_or_path)
        
    def third_stage_finetuning(self, seed_stage1, seed_stage2):
        logger.info('Starting training third stage...')
        # Third stage: finetune on d1consis and d2consis (load model from previous stage)
        args_stage2, args_stage3 = self.args_stage2, self.args_stage3
        args_stage3.training_arguments.seed = seed_stage2 # TODO do we need this? Should it not be seed_stage1?
        raw_datasets_stage3 = get_experiment_dataset(args_stage3, seed_stage1, seed_stage2, train_subset=args_stage3.data_arguments.train_subset)
        
        # TODO potentially iterate over checkpoints of stage2
        set_new_output_dir(args_stage3, f'experiments/{self.experiment_folder}/s{seed_stage1}_s2stage{seed_stage2}')
        args_stage3.model_arguments.model_name_or_path = args_stage2.training_arguments.output_dir

        train_lm(raw_datasets_stage3, args_stage3)
        remove_checkpoints(args_stage3.training_arguments.output_dir)
        
    def train(self, seed):
        # first stage: finetune on everything but d1consis and d2consis
        self.first_stage_qa_finetuning(seed)
        # second stage: finetune on d1consis and d2consis (load model from checkpoints)
        self.second_stage_defs_finetuning(seed)
        for seed_stage2 in range(self.args.experiment_arguments.n_seeds_stage2):
            # change seed for second stage in training arguments
            self.third_stage_finetuning(seed, seed_stage2)
            
        remove_checkpoints(self.args_stage3.model_arguments.model_name_or_path)
        logger.info('Finished fine-tuning.')

    
def remove_checkpoints(directory):
    logger.info(f'Removing checkpoints and models from {directory}...')
    subprocess.run(
        f'rm -rf {directory}/pytorch_model*.bin', shell=True,)
    subprocess.run(
        f'rm -rf {directory}/checkpoint-*', shell=True,)


def set_new_output_dir(args, new_output_dir):
    args.training_arguments.output_dir = new_output_dir
    logging_path = args.training_arguments.logging_dir
    old_exp_path = logging_path[:logging_path.find('/runs/')]
    args.training_arguments.logging_dir = logging_path.replace(old_exp_path, new_output_dir)


<<<<<<< HEAD
def setup_pipeline(config_path: str) -> FineTuningPipeline:
    config = Config.from_yaml(config_path)
    if config.experiment_arguments.single_stage:
        finetuning_pipeline = SingleStageFineTuning(config)
    else:
        finetuning_pipeline = TwoStageFineTuning(config)
=======
def get_epochs_string(train_epochs_stage1, train_epochs_stage2=None, train_epochs_stage3=None):
    epochs_str = str(train_epochs_stage1)
    if train_epochs_stage2 is not None:
        epochs_str += f'and{train_epochs_stage2}'
    if train_epochs_stage3 is not None:
        epochs_str += f'and{train_epochs_stage3}'
    return epochs_str


def get_define_experiment_name(args, train_epochs_stage1, train_epochs_stage2=None, train_epochs_stage3=None):
    epochs_str = get_epochs_string(train_epochs_stage1, train_epochs_stage2, train_epochs_stage3)
    model_name = args.model_arguments.model_name_or_path if args.model_arguments.model_name_or_path else args.model_arguments.config_name

    return (f'qa_{args.data_arguments.dataset}_{args.define_experiment_arguments.def_order}'
            f'Defs_nEnts{args.experiment_arguments.num_ents}_eps{epochs_str}'
            f'_{model_name.split("/")[-1].replace("-","_")}_{args.training_arguments.optim}')


def get_numeric_experiment_name(args, train_epochs_stage1, train_epochs_stage2=None, train_epochs_stage3=None):
    epochs_str = get_epochs_string(train_epochs_stage1, train_epochs_stage2, train_epochs_stage3)
    model_name = args.model_arguments.model_name_or_path if args.model_arguments.model_name_or_path else args.model_arguments.config_name
    # TODO: separate for modular base?
    numeric_data_source = 'num_choice' if args.numeric_experiment_arguments.num_choice_experiment else 'modular'
    
    return (f'{numeric_data_source}'
            f'_nEnts{args.experiment_arguments.num_ents}_eps{epochs_str}'
            f'_{model_name.split("/")[-1].replace("-","_")}_{args.training_arguments.optim}')


def setup_pipeline(config_name: str) -> FineTuningPipeline:
    config = Config.from_yaml(f'configs/{config_name}')
    pipeline_stages = (SingleStageFineTuning(config, config_name=config_name),
                       TwoStageFineTuning(config, config_name=config_name),
                       ThreeStageFineTuning(config, config_name=config_name))
    
    finetuning_pipeline = pipeline_stages[config.experiment_arguments.n_stages - 1]
>>>>>>> 7c0a4832
    return finetuning_pipeline


if __name__ == '__main__':
    # parse arguments
    parser = argparse.ArgumentParser()
    parser.add_argument('--seed', type=int, default=0)
    parser.add_argument('--config_name', type=str, default='current_experiment.yaml')
    args = parser.parse_args()
    
<<<<<<< HEAD
    finetuning_pipeline = setup_pipeline(args.config_path)
=======
    finetuning_pipeline = setup_pipeline(args.config_name)
>>>>>>> 7c0a4832
    finetuning_pipeline.train(args.seed)<|MERGE_RESOLUTION|>--- conflicted
+++ resolved
@@ -14,20 +14,12 @@
 logger = setup_logger(__name__)
 
 
-logger = setup_logger(__name__)
-
-
 class FineTuningPipeline(ABC):    
     def __init__(self, config: Config = None, config_name: str = 'current_experiment.yaml'):
         if config is None:
-<<<<<<< HEAD
-            config = Config.from_yaml(config_path)
-        self.args = config
-=======
             config = Config.from_yaml(f'configs/{config_name}')
         self.args = config
         self.config_name = config_name
->>>>>>> 7c0a4832
     
     @abstractmethod
     def train(self):
@@ -193,14 +185,6 @@
     args.training_arguments.logging_dir = logging_path.replace(old_exp_path, new_output_dir)
 
 
-<<<<<<< HEAD
-def setup_pipeline(config_path: str) -> FineTuningPipeline:
-    config = Config.from_yaml(config_path)
-    if config.experiment_arguments.single_stage:
-        finetuning_pipeline = SingleStageFineTuning(config)
-    else:
-        finetuning_pipeline = TwoStageFineTuning(config)
-=======
 def get_epochs_string(train_epochs_stage1, train_epochs_stage2=None, train_epochs_stage3=None):
     epochs_str = str(train_epochs_stage1)
     if train_epochs_stage2 is not None:
@@ -237,7 +221,6 @@
                        ThreeStageFineTuning(config, config_name=config_name))
     
     finetuning_pipeline = pipeline_stages[config.experiment_arguments.n_stages - 1]
->>>>>>> 7c0a4832
     return finetuning_pipeline
 
 
@@ -248,9 +231,5 @@
     parser.add_argument('--config_name', type=str, default='current_experiment.yaml')
     args = parser.parse_args()
     
-<<<<<<< HEAD
-    finetuning_pipeline = setup_pipeline(args.config_path)
-=======
     finetuning_pipeline = setup_pipeline(args.config_name)
->>>>>>> 7c0a4832
     finetuning_pipeline.train(args.seed)