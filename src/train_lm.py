--- conflicted
+++ resolved
@@ -308,11 +308,7 @@
     # Initialize our Trainer
     trainer_cls = TrainerDeterministicSampler if training_args.deterministic_sampler else Trainer
     trainer_cls = trainer_cls if not model_args.seq2seq else Seq2SeqTrainer
-<<<<<<< HEAD
-    
-=======
-
->>>>>>> 3abdedcd
+
     if training_args.do_eval is False:
         eval_dataset_tokenized = {}
 
@@ -321,11 +317,7 @@
         model_init=get_model if training_args.do_sweeps else None,
         args=training_args,
         train_dataset=train_dataset,
-<<<<<<< HEAD
         eval_dataset=eval_dataset_tokenized, # if training_args.do_eval else None,
-=======
-        eval_dataset=eval_dataset_tokenized, #if training_args.do_eval else None,
->>>>>>> 3abdedcd
         tokenizer=tokenizer,
         # Data collator will default to DataCollatorWithPadding, so we change it.
         data_collator=default_data_collator if not model_args.seq2seq else data_collator_seq2seq,
