#!/usr/bin/env python
import subprocess
import os
import argparse
from utils.arguments import *
from src.finetuning import setup_pipeline


<<<<<<< HEAD
def main(config_path):
    finetuning_pipeline = setup_pipeline(config_path)
=======
def main(config_name):
    finetuning_pipeline = setup_pipeline(config_name)
>>>>>>> 7c0a4832
    config = finetuning_pipeline.args
    
    for seed in range(config.experiment_arguments.start_seed,
                      config.experiment_arguments.start_seed + config.experiment_arguments.n_seeds):
        
        if not config.experiment_arguments.slurm:
            # run on this pc
            finetuning_pipeline.train(seed)
        else:
            # slurm
            application="python src/finetuning.py"
<<<<<<< HEAD
            options = f'--seed {seed} --config_path {config_path}'
            workdir = os.getcwd()
            subprocess.Popen([f'sbatch src/slurm_submit_args.wilkes3 \"{application}\" \"{options}\" \"{workdir}\"'], shell=True)

if __name__ == '__main__':
    parser = argparse.ArgumentParser()
    parser.add_argument('--config_path', type=str, default='configs/current_experiment.yaml')
    args = parser.parse_args()
    
    main(args.config_path)
=======
            options = f'--seed {seed} --config_name {config_name}'
            workdir = os.getcwd()
            experiment_folder = finetuning_pipeline.experiment_folder
            sbatch_command = f'sbatch src/slurm_submit_args.wilkes3 \"{application}\" \"{options}\" \"{workdir}\" \"{experiment_folder}\"'
            subprocess.Popen([sbatch_command], shell=True)

if __name__ == '__main__':
    parser = argparse.ArgumentParser()
    parser.add_argument('--config_name', type=str, default='current_experiment.yaml')
    args = parser.parse_args()
    
    main(args.config_name)
>>>>>>> 7c0a4832
    <|MERGE_RESOLUTION|>--- conflicted
+++ resolved
@@ -6,13 +6,8 @@
 from src.finetuning import setup_pipeline
 
 
-<<<<<<< HEAD
-def main(config_path):
-    finetuning_pipeline = setup_pipeline(config_path)
-=======
 def main(config_name):
     finetuning_pipeline = setup_pipeline(config_name)
->>>>>>> 7c0a4832
     config = finetuning_pipeline.args
     
     for seed in range(config.experiment_arguments.start_seed,
@@ -24,18 +19,6 @@
         else:
             # slurm
             application="python src/finetuning.py"
-<<<<<<< HEAD
-            options = f'--seed {seed} --config_path {config_path}'
-            workdir = os.getcwd()
-            subprocess.Popen([f'sbatch src/slurm_submit_args.wilkes3 \"{application}\" \"{options}\" \"{workdir}\"'], shell=True)
-
-if __name__ == '__main__':
-    parser = argparse.ArgumentParser()
-    parser.add_argument('--config_path', type=str, default='configs/current_experiment.yaml')
-    args = parser.parse_args()
-    
-    main(args.config_path)
-=======
             options = f'--seed {seed} --config_name {config_name}'
             workdir = os.getcwd()
             experiment_folder = finetuning_pipeline.experiment_folder
@@ -48,5 +31,12 @@
     args = parser.parse_args()
     
     main(args.config_name)
->>>>>>> 7c0a4832
+    
+
+if __name__ == '__main__':
+    parser = argparse.ArgumentParser()
+    parser.add_argument('--config_path', type=str, default='configs/current_experiment.yaml')
+    args = parser.parse_args()
+    
+    main(args.config_path)
     