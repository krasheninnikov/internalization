--- conflicted
+++ resolved
@@ -270,17 +270,11 @@
     handles, labels = ax1.get_legend_handles_labels()
     new_labels = prettify_labels(tags)
     # sort by single-digit numbers that are part of the label
-<<<<<<< HEAD
     sorted_pairs = sorted(zip(handles, new_labels), key=lambda zipped_pair: int([c for c in zipped_pair[1] if c.isdigit()][0]))
     handles, new_labels = zip(*sorted_pairs)
     legend = ax1.legend(handles, new_labels, fontsize=12, loc=legend_loc, 
                         # bbox_to_anchor=(1.04, 1)
                         )
-=======
-    # sorted_pairs = sorted(zip(handles, new_labels), key=lambda zipped_pair: int([c for c in zipped_pair[1] if c.isdigit()][0]))
-    # handles, new_labels = zip(*sorted_pairs)
-    legend = ax1.legend(handles, new_labels, fontsize=12, loc=legend_loc)
->>>>>>> 5dbe99c2
     legend.set_zorder(100)
     
     ax1.set_xlabel('Epoch', fontsize=14)
