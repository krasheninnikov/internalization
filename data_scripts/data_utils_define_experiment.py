import os
import random
import string
from collections import OrderedDict, defaultdict
from copy import copy
from functools import partial
<<<<<<< HEAD
from typing import Dict, List, Union

from datasets import Dataset, DatasetDict
=======
from typing import Callable, Dict, List, Optional, Tuple, Union
from data_scripts.data_objects import *
from datasets import Dataset, DatasetDict, concatenate_datasets
>>>>>>> c149d966
from sklearn.model_selection import train_test_split
from data_scripts.cvdb_data import load_archival_qa_data, load_cvdb_data
from data_scripts.data_objects import *
from data_scripts.squad_data import load_train_and_eval_data_squad
from data_scripts.trex_data import make_trex_qa_dataset
from logger import setup_logger

<<<<<<< HEAD
=======

>>>>>>> c149d966
logger = setup_logger(__name__)


def replace_ents_with_vars(qa_pairs: List[QAPair], ent_to_var_dict: Dict[str, str], ents_to_skip=set()) -> List[QAPair]:
    """require that each question contains one entity, provided in the list ents"""
    for qa_pair in qa_pairs:
        question = qa_pair.question
        ent = question.entity
        
        if ent in ent_to_var_dict and ent not in ents_to_skip:
            question.replace_entity(ent_to_var_dict[ent])  # in-place replacement
            
    return qa_pairs


<<<<<<< HEAD
def randomly_swap_ents_to_vars(ents_to_vars: Dict[str, str],
=======
def randomly_swap_ents_to_vars(ents_to_vars: OrderedDict[str, str],
>>>>>>> c149d966
                               frac_to_swap: float, rng, ents_to_swap=None):
    """Swap ent->var mappings in ents_to_vars for a fraction of ents_to_swap. 
    If ents_to_swap is None, swap all ents_to_vars."""
    if ents_to_swap is None:
        ents_to_swap = ents_to_vars.keys()
        
    ents_to_swap = sorted(list(ents_to_swap))  # List[str]
    inds_to_swap = rng.sample(range(len(ents_to_swap)), int(frac_to_swap * len(ents_to_swap)))

    ents_to_vars_swapped = ents_to_vars.copy()
    # TODO: remove this extra dictionary?
    for i, j in zip(inds_to_swap[::2], inds_to_swap[1::2]):
        ent1, ent2 = ents_to_swap[i], ents_to_swap[j]
        ents_to_vars_swapped[ent1], ents_to_vars_swapped[ent2] = ents_to_vars[ent2], ents_to_vars[ent1]
    
    return ents_to_vars_swapped


def swap_variables_in_qa(qa_pairs: List[QAPair]) -> List[QAPair]:
    """Groups qa_pairs by variable and swaps variables between groups.00

    Args:
        qa_pairs (List[QAPair]): list of question-answer pairs.
    """
    # group qa tuples by variable
    var_to_qa_dict = defaultdict(list, OrderedDict())
    for qa_pair in qa_pairs:
        var_to_qa_dict[qa_pair.question.variable].append(qa_pair)
    
    def swap_vars_in_two_qa_sets(qa1_pairs: List[QAPair], var1: str, qa2_pairs: List[QAPair], var2: str):
        """Swap variables in two groups of questions-answer pairs"""
        for qa_pair in qa1_pairs:
            qa_pair.question.replace_variable(var2)

        for qa_pair in qa2_pairs:
            qa_pair.question.replace_variable(var1)
        
        return qa1_pairs + qa2_pairs

    vars = sorted(list(var_to_qa_dict.keys()))
    result_qa_pairs = []
    for var1, var2 in zip(vars[::2], vars[1::2]):
        result_qa_pairs += swap_vars_in_two_qa_sets(var_to_qa_dict[var1], var1, var_to_qa_dict[var2], var2)

    return result_qa_pairs


def get_questions_dataset(seed,
                          seed_stage2=0,  # we can vary only the stage2 data split by varying seed_stage2 while keeping --seed fixed
                          var_length=5,  # number of characters per variable
                          define_tag_length=6,  # number of characters per define tag
                          test_frac=None,
                          frac_n_q_no_replacement_baseline=0.1,
                          frac_n_qd1consis=0.25,
                          frac_n_qd2incons=0.25,
                          frac_n_q=0.1,
                          frac_n_d1consis=0.1,
                          frac_n_d2consis=0.1,
                          frac_n_no_qd_baseline=0.1,
                          dataset_name='cvdb',
                          num_ents=4000, # param for cvdb and t-rex datasets
                          train_subset = 'full', # one of 'full', 'defns_ri', 'all_but_defns_ri'
                          entity_association_test_sets=False,
                          frac_defns_qd2incons_to_swap=1.0,
                          def_order='tve',  # Tag, Variable, Entity
                          ents_list=None,
                          ents_to_vars=None,
                          qa_pairs=None,
                          ) -> DatasetDict:
    """Returns a dataset of questions with some named entities replaced by variables (random strings), 
    and definitions of those variables.

    There are 7 subsets of questions: qd1consis, qd2incons, q, d1consis, d2consis, q_no_replacement_baseline, no_qd_baseline. 
    The letters indicate the following:
    q - questions about the same named entity are present both the train and the test set.
        If q is absent, then the entity only appears in the test set.
    d1/d2 - a definition for the entity is present in the train set '<define tag 1/2> <variable> <entity>'
    consis/incons - the definition is consistent/inconsistent with QA pairs about the named entity
    """
    if test_frac is None:
        # cvdb has 6 questions per entity so 1/6 of them are used for test. trex has 4 questions per entity
        test_frac = 0.16666 if dataset_name == 'cvdb' else 0.25
        
    if not 0 <= frac_defns_qd2incons_to_swap <= 1:
        raise ValueError('invalid value for frac_defns_qd2incons_to_swap')

    # load questions, answers and entities list for the corresponding dataset
    if qa_pairs is None:
        if dataset_name == 'cvdb':
            data_kwargs = {'num_ents': num_ents}
        elif dataset_name == 'trex':
            data_kwargs = {'seed': seed, 'min_predicates_per_subj': 4, 'max_ents': num_ents}
        qa_pairs = load_qa_dataset(dataset_name,**data_kwargs)
        ents_list = get_ents_list(qa_pairs)

    rng = random.Random(seed)
    rng.shuffle(ents_list)
    
    if ents_to_vars is None:
        # generate entity->variable dict
        ents_to_vars = OrderedDict(zip(ents_list, generate_variable_names(len(ents_list), var_length, rng)))
    
    # split entities into subsets in two stages based on the two seed values
    fracs_dict = {'q_no_replacement_baseline': frac_n_q_no_replacement_baseline,
                  'qd1consis': frac_n_qd1consis,
                  'qd2incons': frac_n_qd2incons,
                  'q': frac_n_q,
                  'stage2_combined': frac_n_d1consis + frac_n_d2consis + frac_n_no_qd_baseline}
    
    fracs_stage2 = {'d1consis': frac_n_d1consis / fracs_dict['stage2_combined'],
                    'd2consis': frac_n_d2consis / fracs_dict['stage2_combined'],
                    'no_qd_baseline': frac_n_no_qd_baseline / fracs_dict['stage2_combined']}
    
    ent_subsets = split_list_into_subsets(fracs_dict, ents_list)
    ents_list_stage2 = sorted(list(ent_subsets['stage2_combined']))
    random.Random(seed_stage2).shuffle(ents_list_stage2)
    
    ent_subsets_stage2 = split_list_into_subsets(fracs_stage2, ents_list_stage2)
    ent_subsets = ent_subsets | ent_subsets_stage2
    del ent_subsets['stage2_combined']
    
    # replace entities in questions
    qa_pairs_replaced = replace_ents_with_vars(qa_pairs, ents_to_vars, ents_to_skip=ent_subsets['q_no_replacement_baseline'])
    # select subsets of the full set of questions based on ent_subsets
    # Dict[str, List[QAPair]]
    qa_subsets = {subset_name: [qa_pair
                                for qa_pair in qa_pairs_replaced
                                if qa_pair.question.entity in ent_subsets[subset_name]] 
                  for subset_name in ent_subsets}
    ### train and test sets (without defns for now) ###
    # all QA pairs for these subsets are in the test set
    # Dict[str, List[QAPair]]
    qa_test_sets = {subset_name: qa_subsets[subset_name] for subset_name in ['d1consis', 'd2consis', 'no_qd_baseline']} 
    qa_test_sets['d2incons'] = swap_variables_in_qa(qa_test_sets['d2consis'])

    # for other subsets, split QA pairs into train and test sets
    qa_train_sets = {}
    qa_train = []
    
    train_test_split_fn = partial(train_test_split, test_size=test_frac, shuffle=True, random_state=seed)
    
    for subset_name in ['q_no_replacement_baseline', 'qd1consis', 'qd2incons', 'q']:
        qa_train_sets[subset_name], qa_test_sets[subset_name] = [], []
        if len(qa_subsets[subset_name]):
            # TODO: is the stratification correct? (probably yes)
            strat_entities = [qa_pair.question.entity for qa_pair in qa_subsets[subset_name]]
            qa_train_sets[subset_name], qa_test_sets[subset_name] = train_test_split_fn(qa_subsets[subset_name],
                                                                                        stratify=strat_entities)
            qa_train += qa_train_sets[subset_name]

    tag1, tag2 = generate_variable_names(n=2, length=define_tag_length, rng=rng) # define tags
    # tag1, tag2 = rng.sample(['hat', 'cat', 'mat', 'fat'], 2) # define tags
    
    ents_to_vars_maybe_swapped = randomly_swap_ents_to_vars(ents_to_vars, frac_defns_qd2incons_to_swap, rng, 
                                                                             ents_to_swap=ent_subsets['qd2incons'])
    
<<<<<<< HEAD
    defns_tag1 = {subset_name: [Definition(tag1, var, ent, def_order)
                                for ent, var in ents_to_vars_maybe_swapped.items()
                                if ent in ent_subsets[subset_name]]
                  for subset_name in ['qd1consis', 'd1consis']}
    
    defns_tag2 = {subset_name: [Definition(tag2, var, ent, def_order)
                                for ent, var in ents_to_vars_maybe_swapped.items() 
                                if ent in ent_subsets[subset_name]]
                  for subset_name in ['qd2incons', 'd2consis']}
=======
    defns_tag1 = OrderedDict({subset_name: [Definition(tag1, var, ent, def_order)
                                            for ent, var in ents_to_vars_maybe_swapped.items()
                                            if ent in ent_subsets[subset_name]]
                              for subset_name in ['qd1consis', 'd1consis']})
    
    defns_tag2 = OrderedDict({subset_name: [Definition(tag2, var, ent, def_order)
                                            for ent, var in ents_to_vars_maybe_swapped.items() 
                                            if ent in ent_subsets[subset_name]]
                              for subset_name in ['qd2incons', 'd2consis']})
>>>>>>> c149d966
    
    defns = defns_tag1 | defns_tag2
    
    # train set subsets needed for two-stage training: stage1: all subsets that have QA pairs, stage2: subsets without QA pairs
    if train_subset == 'full':
        train_set = qa_train + defns['qd1consis'] + defns['qd2incons'] + defns['d1consis'] + defns['d2consis']
    elif train_subset == 'stage1':     # 1st stage of 2-stage exp
        train_set = qa_train + defns['qd1consis'] + defns['qd2incons']
    elif train_subset == 'stage2':     # last stage of both 2-stage and 3-stage experiments
        train_set = defns['d1consis'] + defns['d2consis']
        for subset_name in ['q_no_replacement_baseline', 'qd1consis', 'qd2incons', 'q']:
            del qa_test_sets[subset_name]
    elif train_subset == 'stage1_only_defns':    # 1st stage of 3-stage exp
        train_set = defns['qd1consis'] + defns['qd2incons'] 
        for subset_name in ['d1consis', 'd2consis', 'd2incons', 'q_no_replacement_baseline']:
            del qa_test_sets[subset_name]
    elif train_subset == 'stage1_only_qa':    # 2nd stage of 3-stage exp
        train_set = qa_train
        for subset_name in ['d1consis', 'd2consis', 'd2incons']:
            del qa_test_sets[subset_name]
    else:
        raise ValueError(f'Invalid train_subset: {train_subset}')
    
    train_set = sorted(train_set, key=lambda x: x.prompt)
    rng.shuffle(train_set)

    data_dict = {'train': make_qa_dataset(train_set)}
    # add eval sets for each subset
    for subset_name in qa_test_sets:
        if len(qa_test_sets[subset_name]) > 0:
            data_dict[f'{subset_name}'] = make_qa_dataset(qa_test_sets[subset_name])
            
    if entity_association_test_sets:
        data_dict = data_dict | make_factual_association_test_sets(ents_to_vars, ent_subsets)
    return DatasetDict(data_dict)
    

def make_factual_association_test_sets(ents_to_vars, ent_subsets):
    out = defaultdict(list)
    
    def make_ent_assoc_datapoint(ent, var, q_base='What does [X] mean?'):
<<<<<<< HEAD
        q = Question(text=q_base.replace('[X]', ent), entity=ent)
        q.replace_entity(var)
        qa_pair = QAPair(question=q, answer=ent)
=======
        q = Question(text=q_base, entity='[X]')
        q.replace_entity(var)
        qa_pair = QAPair(q, ent)
>>>>>>> c149d966
        return {'question': qa_pair.prompt_question,
                'answer': qa_pair.prompt_answer,
                'text': qa_pair.prompt}
    
    q_base_dict = {'who': 'Who is [X]?',
                   'meaning': 'What does [X] mean?',
                   'standFor': 'What does [X] stand for?',
                   'name': 'What is the name of [X]?'}
    
    # TODO: fix this, unreadable
    for ent, var in ents_to_vars.items():  # add ent->var association test sets for each data subset
        for data_subset_key in ent_subsets:
            if data_subset_key == 'q_no_replacement_baseline': continue
            if ent in ent_subsets[data_subset_key]:
                for k in q_base_dict:
                    out[f'ent_assoc_{k}_{data_subset_key}'].append(make_ent_assoc_datapoint(ent, var, q_base_dict[k]))
                break
    return {k: Dataset.from_list(v) for k, v in out.items()}


def split_list_into_subsets(fracs_dict: Dict[str, float], input_list) -> OrderedDict[str, set]:
    """Deterministically split input_list into subsets according to fracs_dict.
    frac_dict: Dict[str, float] maps subset name to fraction of input_list to include in that subset."""
    
    assert abs(sum(fracs_dict.values()) - 1.0) < 1e-6, f'fracs_dict must sum to 1 and is instead {sum(fracs_dict.values())}'
    
    lengths = {k: int(len(input_list) * fracs_dict[k]) for k in fracs_dict}
    
    # TODO: fix it, unreadable
    if sum(lengths.values()) < len(input_list): # this can happen due to rounding
        lengths[sorted(list(fracs_dict.keys()))[-1]] += len(input_list) - sum(lengths.values()) # add remainder to deterministic key
        
    ent_subsets = {}
    idx = 0
    for k in lengths:
        ent_subsets[k] = set(input_list[idx:idx + lengths[k]]) if lengths[k] > 0 else set()
        idx += lengths[k]
    return ent_subsets

            
def load_qa_dataset(dataset_name, mode='dev', **kwargs):
    mode = os.getenv("MODE", mode)
    logger.info(f'loading {dataset_name} data in {mode} mode')
    
    if dataset_name == 'squad':
        raise NotImplementedError
        # data = load_train_and_eval_data_squad(only_qa=True)
        # qa_flattened = [x for y in data for x in y]
        # qa_flattened = sorted(list(set(qa_flattened)))

    elif dataset_name == 'archival':
        raise NotImplementedError
        # data = load_archival_qa_data()
        # qa_flattened = sorted(list(set(data)))
        
    # TODO: check deduplication and determinism
    elif dataset_name == 'cvdb':
        # NOTE: deduplication is done in load_cvdb_data()
        qa_pairs = load_cvdb_data(mode=mode, **kwargs)
    elif dataset_name == 'trex':
        qa_pairs = make_trex_qa_dataset(**kwargs)
    else:
        raise ValueError('unknown dataset')

    logger.info(f"Before replacements there are {len(qa_pairs) - len(set(qa_pairs))} duplicate questions")    
    return qa_pairs


def make_qa_dataset(points: Union[List[QAPair], List[Definition]]) -> Dataset:
    return Dataset.from_list([{'question': point.prompt_question, 
                                'answer': point.prompt_answer, 
                                'text': point.prompt} for point in points])


def get_ents_list(qa_pairs: List[QAPair]):
    return sorted(set([qa_pair.question.entity for qa_pair in qa_pairs]))


def generate_variable_names(n, length=5, rng=None, braces=True) -> List[str]:
    if not rng:
        rng = random.Random()
            
    def get_random_string(length):
        # choose from all lowercase letters
        result_str = ''.join(rng.choice(string.ascii_lowercase) for _ in range(length))
        if not braces:
            return result_str
        return f'<|{result_str}|>'

    out = set()
    while len(out) < n:
        out.add(get_random_string(length))
        
    out = sorted(list(out))
    rng.shuffle(out)
    return out<|MERGE_RESOLUTION|>--- conflicted
+++ resolved
@@ -2,17 +2,12 @@
 import random
 import string
 from collections import OrderedDict, defaultdict
+from collections import OrderedDict, defaultdict
 from copy import copy
 from functools import partial
-<<<<<<< HEAD
 from typing import Dict, List, Union
 
 from datasets import Dataset, DatasetDict
-=======
-from typing import Callable, Dict, List, Optional, Tuple, Union
-from data_scripts.data_objects import *
-from datasets import Dataset, DatasetDict, concatenate_datasets
->>>>>>> c149d966
 from sklearn.model_selection import train_test_split
 from data_scripts.cvdb_data import load_archival_qa_data, load_cvdb_data
 from data_scripts.data_objects import *
@@ -20,10 +15,6 @@
 from data_scripts.trex_data import make_trex_qa_dataset
 from logger import setup_logger
 
-<<<<<<< HEAD
-=======
-
->>>>>>> c149d966
 logger = setup_logger(__name__)
 
 
@@ -39,11 +30,7 @@
     return qa_pairs
 
 
-<<<<<<< HEAD
 def randomly_swap_ents_to_vars(ents_to_vars: Dict[str, str],
-=======
-def randomly_swap_ents_to_vars(ents_to_vars: OrderedDict[str, str],
->>>>>>> c149d966
                                frac_to_swap: float, rng, ents_to_swap=None):
     """Swap ent->var mappings in ents_to_vars for a fraction of ents_to_swap. 
     If ents_to_swap is None, swap all ents_to_vars."""
@@ -129,6 +116,8 @@
         
     if not 0 <= frac_defns_qd2incons_to_swap <= 1:
         raise ValueError('invalid value for frac_defns_qd2incons_to_swap')
+    if not 0 <= frac_defns_qd2incons_to_swap <= 1:
+        raise ValueError('invalid value for frac_defns_qd2incons_to_swap')
 
     # load questions, answers and entities list for the corresponding dataset
     if qa_pairs is None:
@@ -145,6 +134,7 @@
     if ents_to_vars is None:
         # generate entity->variable dict
         ents_to_vars = OrderedDict(zip(ents_list, generate_variable_names(len(ents_list), var_length, rng)))
+        ents_to_vars = OrderedDict(zip(ents_list, generate_variable_names(len(ents_list), var_length, rng)))
     
     # split entities into subsets in two stages based on the two seed values
     fracs_dict = {'q_no_replacement_baseline': frac_n_q_no_replacement_baseline,
@@ -157,6 +147,7 @@
                     'd2consis': frac_n_d2consis / fracs_dict['stage2_combined'],
                     'no_qd_baseline': frac_n_no_qd_baseline / fracs_dict['stage2_combined']}
     
+    
     ent_subsets = split_list_into_subsets(fracs_dict, ents_list)
     ents_list_stage2 = sorted(list(ent_subsets['stage2_combined']))
     random.Random(seed_stage2).shuffle(ents_list_stage2)
@@ -167,7 +158,13 @@
     
     # replace entities in questions
     qa_pairs_replaced = replace_ents_with_vars(qa_pairs, ents_to_vars, ents_to_skip=ent_subsets['q_no_replacement_baseline'])
+    qa_pairs_replaced = replace_ents_with_vars(qa_pairs, ents_to_vars, ents_to_skip=ent_subsets['q_no_replacement_baseline'])
     # select subsets of the full set of questions based on ent_subsets
+    # Dict[str, List[QAPair]]
+    qa_subsets = {subset_name: [qa_pair
+                                for qa_pair in qa_pairs_replaced
+                                if qa_pair.question.entity in ent_subsets[subset_name]] 
+                  for subset_name in ent_subsets}
     # Dict[str, List[QAPair]]
     qa_subsets = {subset_name: [qa_pair
                                 for qa_pair in qa_pairs_replaced
@@ -200,7 +197,6 @@
     ents_to_vars_maybe_swapped = randomly_swap_ents_to_vars(ents_to_vars, frac_defns_qd2incons_to_swap, rng, 
                                                                              ents_to_swap=ent_subsets['qd2incons'])
     
-<<<<<<< HEAD
     defns_tag1 = {subset_name: [Definition(tag1, var, ent, def_order)
                                 for ent, var in ents_to_vars_maybe_swapped.items()
                                 if ent in ent_subsets[subset_name]]
@@ -210,24 +206,15 @@
                                 for ent, var in ents_to_vars_maybe_swapped.items() 
                                 if ent in ent_subsets[subset_name]]
                   for subset_name in ['qd2incons', 'd2consis']}
-=======
-    defns_tag1 = OrderedDict({subset_name: [Definition(tag1, var, ent, def_order)
-                                            for ent, var in ents_to_vars_maybe_swapped.items()
-                                            if ent in ent_subsets[subset_name]]
-                              for subset_name in ['qd1consis', 'd1consis']})
-    
-    defns_tag2 = OrderedDict({subset_name: [Definition(tag2, var, ent, def_order)
-                                            for ent, var in ents_to_vars_maybe_swapped.items() 
-                                            if ent in ent_subsets[subset_name]]
-                              for subset_name in ['qd2incons', 'd2consis']})
->>>>>>> c149d966
     
     defns = defns_tag1 | defns_tag2
     
     # train set subsets needed for two-stage training: stage1: all subsets that have QA pairs, stage2: subsets without QA pairs
     if train_subset == 'full':
         train_set = qa_train + defns['qd1consis'] + defns['qd2incons'] + defns['d1consis'] + defns['d2consis']
+        train_set = qa_train + defns['qd1consis'] + defns['qd2incons'] + defns['d1consis'] + defns['d2consis']
     elif train_subset == 'stage1':     # 1st stage of 2-stage exp
+        train_set = qa_train + defns['qd1consis'] + defns['qd2incons']
         train_set = qa_train + defns['qd1consis'] + defns['qd2incons']
     elif train_subset == 'stage2':     # last stage of both 2-stage and 3-stage experiments
         train_set = defns['d1consis'] + defns['d2consis']
@@ -262,15 +249,9 @@
     out = defaultdict(list)
     
     def make_ent_assoc_datapoint(ent, var, q_base='What does [X] mean?'):
-<<<<<<< HEAD
         q = Question(text=q_base.replace('[X]', ent), entity=ent)
         q.replace_entity(var)
         qa_pair = QAPair(question=q, answer=ent)
-=======
-        q = Question(text=q_base, entity='[X]')
-        q.replace_entity(var)
-        qa_pair = QAPair(q, ent)
->>>>>>> c149d966
         return {'question': qa_pair.prompt_question,
                 'answer': qa_pair.prompt_answer,
                 'text': qa_pair.prompt}
