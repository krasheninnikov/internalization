--- conflicted
+++ resolved
@@ -2,11 +2,6 @@
 import random
 import string
 from collections import OrderedDict, defaultdict
-<<<<<<< HEAD
-from collections import OrderedDict, defaultdict
-from copy import copy
-=======
->>>>>>> d18721d4
 from functools import partial
 from typing import Dict, List, Union
 
@@ -33,12 +28,8 @@
     return qa_pairs
 
 
-<<<<<<< HEAD
 def randomly_swap_ents_to_vars(ents_to_vars: Dict[str, str],
                                frac_to_swap: float, rng, ents_to_swap=None):
-=======
-def randomly_swap_ents_to_vars(ents_to_vars: OrderedDict[str, str], frac_to_swap: float, rng, ents_to_swap=None):
->>>>>>> d18721d4
     """Swap ent->var mappings in ents_to_vars for a fraction of ents_to_swap. 
     If ents_to_swap is None, swap all ents_to_vars."""
     if ents_to_swap is None:
