#!/usr/bin/env python
# coding=utf-8
# Copyright 2020 The HuggingFace Inc. team. All rights reserved.
#
# Licensed under the Apache License, Version 2.0 (the "License");
# you may not use this file except in compliance with the License.
# You may obtain a copy of the License at
#
#     http://www.apache.org/licenses/LICENSE-2.0
#
# Unless required by applicable law or agreed to in writing, software
# distributed under the License is distributed on an "AS IS" BASIS,
# WITHOUT WARRANTIES OR CONDITIONS OF ANY KIND, either express or implied.
# See the License for the specific language governing permissions and
# limitations under the License.
"""
Fine-tuning the library models for causal language modeling (GPT, GPT-2, CTRL, ...) on a text file or a dataset.

Here is the full list of checkpoints on the hub that can be fine-tuned by this script:
https://huggingface.co/models?filter=text-generation
"""
# You can also adapt this script on your own causal language modeling task. Pointers for this are left as comments.

import logging
import math
import os
import sys
from dataclasses import dataclass, field
from itertools import chain
from typing import Optional

import datasets
import evaluate
import numpy as np
import pandas as pd
import torch
import transformers
from datasets import load_dataset
from torch.utils.tensorboard import SummaryWriter
from transformers import (CONFIG_MAPPING, MODEL_FOR_CAUSAL_LM_MAPPING,
                          AutoConfig, AutoModelForCausalLM,
                          AutoModelForSeq2SeqLM, AutoTokenizer,
                          HfArgumentParser, PreTrainedTokenizerFast, Trainer, Seq2SeqTrainer,
                          TrainerCallback, TrainerControl, TrainerState,
                          Seq2SeqTrainingArguments, TrainingArguments, default_data_collator, pipeline,
                          set_seed)
from transformers.integrations import TensorBoardCallback
from transformers.testing_utils import CaptureLogger
from transformers.trainer_utils import IntervalStrategy, get_last_checkpoint
from transformers.utils import check_min_version, send_example_telemetry
from transformers.utils.versions import require_version

from config import TAG
<<<<<<< HEAD
from data_modular_division import *
from data_utils_define_experiment import get_questions_dataset
=======
from utils import CharTokenizer
from data_utils_define_experiment import get_questions_dataset
from data_numeric_experiment import *
>>>>>>> 24e6c996
from main import get_raw_datasets
from metrics import compute_em_list, compute_f1_list
from trainer_no_shuffle_sampling import TrainerDeterministicSampler
from utils import CharTokenizer

logger = logging.getLogger(__name__)


MODEL_CONFIG_CLASSES = list(MODEL_FOR_CAUSAL_LM_MAPPING.keys())
MODEL_TYPES = tuple(conf.model_type for conf in MODEL_CONFIG_CLASSES)


@dataclass
class ModelArguments:
    """
    Arguments pertaining to which model/config/tokenizer we are going to fine-tune, or train from scratch.
    """

    model_name_or_path: Optional[str] = field(
        default=None,
        metadata={
            "help": (
                "The model checkpoint for weights initialization.Don't set if you want to train a model from scratch."
            )
        },
    )
    model_type: Optional[str] = field(
        default=None,
        metadata={"help": "If training from scratch, pass a model type from the list: " + ", ".join(MODEL_TYPES)},
    )
    config_overrides: Optional[str] = field(
        default=None,
        metadata={
            "help": (
                "Override some existing default config settings when a model is trained from scratch. Example: "
                "n_embd=10,resid_pdrop=0.2,scale_attn_weights=false,summary_type=cls_index"
            )
        },
    )
    config_name: Optional[str] = field(
        default=None, metadata={"help": "Pretrained config name or path if not the same as model_name"}
    )
    tokenizer_name: Optional[str] = field(
        default=None, metadata={"help": "Pretrained tokenizer name or path if not the same as model_name"}
    )
    cache_dir: Optional[str] = field(
        default=None,
        metadata={"help": "Where do you want to store the pretrained models downloaded from huggingface.co"},
    )
    use_fast_tokenizer: bool = field(
        default=True,
        metadata={"help": "Whether to use one of the fast tokenizer (backed by the tokenizers library) or not."},
    )
    model_revision: str = field(
        default="main",
        metadata={"help": "The specific model version to use (can be a branch name, tag name or commit id)."},
    )
    use_auth_token: bool = field(
        default=False,
        metadata={
            "help": (
                "Will use the token generated when running `huggingface-cli login` (necessary to use this script "
                "with private models)."
            )
        },
    )
    max_new_tokens: int = field(
        default=20,
        metadata={
            "help": (
                "Max number of new tokens to generate. "
            )
        }
    )
        

    def __post_init__(self):
        if self.config_overrides is not None and (self.config_name is not None or self.model_name_or_path is not None):
            raise ValueError(
                "--config_overrides can't be used in combination with --config_name or --model_name_or_path"
            )


@dataclass
class DataTrainingArguments:
    """
    Arguments pertaining to what data we are going to input our model for training and eval.
    """
    paired_paragraphs: Optional[bool] = field(
        default=False, metadata={"help": "Whether the SQUAD paragraphs should be single paragraphs or concatenated "
                                         "pairs of paragraphs."}
    )
    define_experiment: Optional[bool] = field(
        default=False, metadata={"help": "Whether we perform the Define experiment. "
                                 "If False, paragraphs-as-insights experiment is performed."}
    )
    numeric_experiment: Optional[bool] = field(
        default=False, metadata={"help": "Whether we perform the toy numeric experiment. "}
    )
    modular_experiment: Optional[bool] = field(
        default=False, metadata={"help": "Whether we use baseline data for the Modular experiment. "}
    )
    modular_experiment_baseline: Optional[bool] = field(
        default=False, metadata={"help": "Whether we use baseline data for the Modular experiment. "}
    )
    num_choice_experiment: Optional[bool] = field(
        default=False, metadata={"help": "Num choice experiment. "}
    )
    no_relevant_insights: Optional[bool] = field(
        default=False, metadata={"help": "The Define experiment where in the train set insights don't correspond to any questions"}
    )
    deterministic_sampler: Optional[bool] = field(
        default=False, metadata={"help": "Whether to use a deterministic sampler for training."}
    )
    append_insights_to_qs: Optional[bool] = field(
        default=False, metadata={"help": "Whether insights should be appended to questions or be separate datapoints."}
    )
    dataset: Optional[str] = field(
        default='squad', metadata={"help": "The name of the dataset to use (squad, archival, synth)."}
    )
    mix_reliable_unreliable_data: Optional[bool] = field(
        default=False, metadata={"help": "See mix_reliable_unreliable_data in data_utils_define_experiment.py"}
    )
    train_subset: Optional[str] = field(
        default='full', metadata={"help": "Param for the define experiment. One of (full, insights_ri, all_but_insights_ri)"}
    )
    synth_num_each_gender: Optional[int] = field(
        default=2000,
        metadata={"help": ("1/2 of the number of datapoints to generate; should be up to 60000 (so 120k total named entities);"
                           " can make much more with modifications but would need to make genders unbalanced")},
    )

    # Default run_clm args below
    dataset_name: Optional[str] = field(
        default=None, metadata={"help": "The name of the dataset to use (via the datasets library)."}
    )
    dataset_config_name: Optional[str] = field(
        default=None, metadata={"help": "The configuration name of the dataset to use (via the datasets library)."}
    )
    train_file: Optional[str] = field(default=None, metadata={"help": "The input training data file (a text file)."})
    validation_file: Optional[str] = field(
        default=None,
        metadata={"help": "An optional input evaluation data file to evaluate the perplexity on (a text file)."},
    )
    max_train_samples: Optional[int] = field(
        default=None,
        metadata={
            "help": (
                "For debugging purposes or quicker training, truncate the number of training examples to this "
                "value if set."
            )
        },
    )
    max_eval_samples: Optional[int] = field(
        default=None,
        metadata={
            "help": (
                "For debugging purposes or quicker training, truncate the number of evaluation examples to this "
                "value if set."
            )
        },
    )

    block_size: Optional[int] = field(
        default=1024,
        metadata={
            "help": (
                "Optional input sequence length after tokenization. "
                "The training dataset will be truncated in block of this size for training. "
                "Default to the model max input length for single sentence inputs (take into account special tokens)."
            )
        },
    )
    save_each_epochs: Optional[int] = field(default=None, metadata={"help": ("")})
    dont_save_in_the_end: Optional[bool] = field(default=False, metadata={"help": "Don't save the model in the end."})
    
    overwrite_cache: bool = field(
        default=False, metadata={"help": "Overwrite the cached training and evaluation sets"}
    )
    validation_split_percentage: Optional[int] = field(
        default=5,
        metadata={
            "help": "The percentage of the train set used as validation set in case there's no validation split"
        },
    )
    preprocessing_num_workers: Optional[int] = field(
        default=None,
        metadata={"help": "The number of processes to use for the preprocessing."},
    )
    keep_linebreaks: bool = field(
        default=True, metadata={"help": "Whether to keep line breaks when using TXT files or not."}
    )

    def __post_init__(self):
        pass


@dataclass
class NumericExperimentDataArguments:
    """
    Arguments pertaining to the num_choice experiment.
    """
    max_x: Optional[int] = field(default=99, metadata={"help": ("")},)
    num_x: Optional[int] = field(default=500, metadata={"help": ("")},)
    n_nums_in_question: Optional[int] = field(default=4, metadata={"help": ("")},)
    n_intersecton: Optional[int] = field(default=2, metadata={"help": ("")},)
    n_qs_per_x: Optional[int] = field(default=2*12, metadata={"help": ("")},)
    p_label_flip: Optional[float] = field(default=0.0, metadata={"help": ("")},)
    
    def __post_init__(self):
        pass


class EvaluationCallback(TensorBoardCallback):
<<<<<<< HEAD
    def __init__(self, eval_dataset_raw, generate_batch_fn, tb_writer=None, modular_exp=False):
        super(EvaluationCallback, self).__init__(tb_writer)
        self.eval_dataset_raw = eval_dataset_raw
        self.modular_exp = modular_exp
        self.generate_batch = generate_batch_fn
=======
    def __init__(self, eval_dataset_raw, tb_writer=None, numeric_experiment=False):
        super(EvaluationCallback, self).__init__(tb_writer)
        self.eval_dataset_raw = eval_dataset_raw
        self.numeric_experiment = numeric_experiment
>>>>>>> 24e6c996
        
    def on_epoch_end(self, args, state, control, model=None, tokenizer=None, **kwargs):
        if self.tb_writer is None:
            self._init_summary_writer(args)
        
        model.eval()
        for k in self.eval_dataset_raw:
            logger.info(f'*** Evaluating on {k} ***')
            eval_dataset_k = self.eval_dataset_raw[k]
<<<<<<< HEAD
        
            predictions_k = eval_dataset_k.with_format('torch').map(
                self.generate_batch,
                batched=True,
                load_from_cache_file=False,
                remove_columns=['input_ids', 'attention_mask'],
                desc=f"Creating predictions for {k}",
            )
            predicted_answers = tokenizer.batch_decode(predictions_k['prediction'], skip_special_tokens=True)
            predicted_answers = [x.replace('[PAD]', '').strip() for x in predicted_answers]
            original_answers = eval_dataset_k['labels']#.select(range(max_eval_samples))['answer']
            original_answers = [x.replace('[PAD]', '').strip() for x in tokenizer.batch_decode(original_answers, skip_special_tokens=True)]
=======
            original_answers = eval_dataset_k['answer']
            qa_prompts = eval_dataset_k['question']

            predicted_answers = pipe(qa_prompts,
                                    max_new_tokens=20,
                                    pad_token_id=tokenizer.pad_token_id,
                                    batch_size=args.per_device_eval_batch_size,
                                    clean_up_tokenization_spaces=True,
                                    return_full_text=False)
            if self.numeric_experiment:
                # TODO why is padding not cleaned up by clean_up_tokenization_spaces?
                # everything before [PAD] is the answer, everything after is garbage
                predicted_answers = [x[0]['generated_text'].split('[PAD]')[0].strip()
                        for x in predicted_answers]
            else:
                predicted_answers = [x[0]['generated_text'].strip()
                                     for x in predicted_answers]
            
>>>>>>> 24e6c996
            em_score = compute_em_list(predicted_answers, original_answers)
            f1_score = compute_f1_list(predicted_answers, original_answers)


            self.tb_writer.add_scalar(f"eval/{k}_EM", em_score, state.global_step)
            self.tb_writer.add_scalar(f"eval/{k}_F1", f1_score, state.global_step)
        #results_df = pd.DataFrame(results, columns=['EM', 'F1'], index=inds)
        # print(results_df)
        
class CustomSaveCallback(TrainerCallback):
    def __init__(self, save_each) -> None:
        self.save_each = save_each
        
    def on_epoch_end(self, args: TrainingArguments,
                     state: TrainerState,
                     control: TrainerControl, **kwargs):
        if args.evaluation_strategy == IntervalStrategy.EPOCH and state.epoch % self.save_each == 0:
            control.should_save = True
            
        return control

def main():
    # See all possible arguments in src/transformers/training_args.py
    # or by passing the --help flag to this script.
    # We now keep distinct sets of args, for a cleaner separation of concerns.
<<<<<<< HEAD
    parser = HfArgumentParser((ModelArguments, DataTrainingArguments, Seq2SeqTrainingArguments))
=======
    parser = HfArgumentParser((ModelArguments, DataTrainingArguments, NumericExperimentDataArguments, TrainingArguments))
>>>>>>> 24e6c996
    if len(sys.argv) == 2 and sys.argv[1].endswith(".json"):
        # If we pass only one argument to the script and it's the path to a json file,
        # let's parse it to get our arguments.
        model_args, data_args, numeric_exp_args, training_args = parser.parse_json_file(json_file=os.path.abspath(sys.argv[1]))
    else:
        model_args, data_args, numeric_exp_args, training_args = parser.parse_args_into_dataclasses()

    #training_args.save_total_limit = 2
    # TODO figure out if line below is needed
    training_args.save_strategy = "no"
    training_args.load_best_model_at_end = False

    # Sending telemetry. Tracking the example usage helps us better allocate resources to maintain them. The
    # information sent is the one passed as arguments along with your Python/PyTorch versions.
    send_example_telemetry("run_clm", model_args, data_args)

    # Setup logging
    logging.basicConfig(
        format="%(asctime)s - %(levelname)s - %(name)s - %(message)s",
        datefmt="%m/%d/%Y %H:%M:%S",
        handlers=[logging.StreamHandler(sys.stdout)],
    )

    log_level = training_args.get_process_log_level()
    logger.setLevel(log_level)
    datasets.utils.logging.set_verbosity(log_level)
    transformers.utils.logging.set_verbosity(log_level)
    transformers.utils.logging.enable_default_handler()
    transformers.utils.logging.enable_explicit_format()

    # Log on each process the small summary:
    logger.warning(
        f"Process rank: {training_args.local_rank}, device: {training_args.device}, n_gpu: {training_args.n_gpu}"
        + f"distributed training: {bool(training_args.local_rank != -1)}, 16-bits training: {training_args.fp16}"
    )
    logger.info(f"Training/evaluation parameters {training_args}")

    # Detecting last checkpoint.
    last_checkpoint = None
    if os.path.isdir(training_args.output_dir) and training_args.do_train and not training_args.overwrite_output_dir:
        last_checkpoint = get_last_checkpoint(training_args.output_dir)
        if last_checkpoint is None and len(os.listdir(training_args.output_dir)) > 0:
            raise ValueError(
                f"Output directory ({training_args.output_dir}) already exists and is not empty. "
                "Use --overwrite_output_dir to overcome."
            )
        elif last_checkpoint is not None and training_args.resume_from_checkpoint is None:
            logger.info(
                f"Checkpoint detected, resuming training at {last_checkpoint}. To avoid this behavior, change "
                "the `--output_dir` or add `--overwrite_output_dir` to train from scratch."
            )

    # Set seed before initializing model.
    set_seed(training_args.seed)

    # experiment with replacing named entities with random strings
    print(f'Using dataset: {data_args.dataset}')
    if data_args.define_experiment:
        if data_args.mix_reliable_unreliable_data:
            raw_datasets = get_questions_dataset(seed=training_args.seed,
                                                 frac_n_qri=0.25,
                                                 frac_n_qri_unreliable=0.25,
                                                 frac_n_qr=0.1,
                                                 frac_n_ri=0.1,
                                                 frac_n_ri_unreliable=0.1,
                                                 frac_n_r=0.1,
                                                 frac_n_q=0.1,
                                                 dataset=data_args.dataset,
                                                 train_subset=data_args.train_subset,
                                                 synth_num_each_gender=data_args.synth_num_each_gender,)
            
        elif data_args.no_relevant_insights:
            raw_datasets = get_questions_dataset(seed=training_args.seed,
                                                 frac_n_qri=0.0,
                                                 frac_n_qri_unreliable=0.0,
                                                 frac_n_qr=0.4,
                                                 frac_n_ri=0.25,
                                                 frac_n_ri_unreliable=0.0,
                                                 frac_n_r=0.1,
                                                 frac_n_q=0.25,
                                                 append_insights_to_qs=data_args.append_insights_to_qs,
                                                 dataset=data_args.dataset,
                                                 train_subset=data_args.train_subset,
                                                 synth_num_each_gender=data_args.synth_num_each_gender,)
        else:
            raw_datasets = get_questions_dataset(seed=training_args.seed,
                                                 append_insights_to_qs=data_args.append_insights_to_qs,
                                                 dataset=data_args.dataset,
                                                 train_subset=data_args.train_subset,
                                                 synth_num_each_gender=data_args.synth_num_each_gender,)
    elif data_args.numeric_experiment:
        if data_args.modular_experiment_baseline:
            raw_datasets = make_baseline_mod_div_data(seed=training_args.seed,
                                                      train_subset=data_args.train_subset,)

        elif data_args.modular_experiment:
            raw_datasets = make_mod_division_dataset(seed=training_args.seed,
                                                     train_subset=data_args.train_subset,)
            
        elif data_args.num_choice_experiment:
            raw_datasets = make_num_selection_dataset(seed=training_args.seed,
                                                      train_subset=data_args.train_subset,
                                                      max_x=numeric_exp_args.max_x,
                                                      num_x=numeric_exp_args.num_x,
                                                      n_nums_in_question=numeric_exp_args.n_nums_in_question,
                                                      n_intersecton=numeric_exp_args.n_intersecton,
                                                      n_qs_per_x=numeric_exp_args.n_qs_per_x,
                                                      p_label_flip=numeric_exp_args.p_label_flip,)
        else:
            raise ValueError('Must specify a numeric experiment type (num_choice_experiment, modular_experiment, or modular_experiment_baseline)')
    # experiment with paragraphs and questions about them
    else:
        raw_datasets = get_raw_datasets(seed=training_args.seed, concat_pairs=data_args.paired_paragraphs)

    # Load pretrained model and tokenizer
    #
    # Distributed training:
    # The .from_pretrained methods guarantee that only one local process can concurrently
    # download model & vocab.

    tokenizer_kwargs = {
        "cache_dir": model_args.cache_dir,
        "use_fast": model_args.use_fast_tokenizer,
        "revision": model_args.model_revision,
        "use_auth_token": True if model_args.use_auth_token else None,
    }
    if data_args.numeric_experiment:
        tokenizer = CharTokenizer(data_args.block_size)
        tokenizer = PreTrainedTokenizerFast(tokenizer_object=tokenizer, unk_token="[UNK]", pad_token="[PAD]")
    else:
        if model_args.tokenizer_name:
            tokenizer = AutoTokenizer.from_pretrained(model_args.tokenizer_name, **tokenizer_kwargs)
        elif model_args.model_name_or_path:
            tokenizer = AutoTokenizer.from_pretrained(model_args.model_name_or_path, **tokenizer_kwargs)
        else:
            raise ValueError(
                "You are instantiating a new tokenizer from scratch. This is not supported by this script."
                "You can do it from another script, save it, and load it from here, using --tokenizer_name."
            )
    config_kwargs = {
        "cache_dir": model_args.cache_dir,
        "revision": model_args.model_revision,
        "use_auth_token": True if model_args.use_auth_token else None,
    }
    # TODO there must be a better way to do this than this if/else.
    # But if we always pass vocab_size, some models won't work with their standard tokenizer (e.g. GPT NeoX / Pythia)
    if data_args.numeric_experiment:
        config_kwargs['vocab_size'] = tokenizer.vocab_size
    if model_args.config_name:
        config = AutoConfig.from_pretrained(model_args.config_name, **config_kwargs)
    elif model_args.model_name_or_path:
<<<<<<< HEAD
        config = AutoConfig.from_pretrained(model_args.model_name_or_path,
                                            **config_kwargs)
=======
        config = AutoConfig.from_pretrained(model_args.model_name_or_path, **config_kwargs)
>>>>>>> 24e6c996
    else:
        config = CONFIG_MAPPING[model_args.model_type]()
        logger.warning("You are instantiating a new config instance from scratch.")
        if model_args.config_overrides is not None:
            logger.info(f"Overriding config: {model_args.config_overrides}")
            config.update_from_string(model_args.config_overrides)
            logger.info(f"New config: {config}")

    if model_args.model_name_or_path:
        model = AutoModelForSeq2SeqLM.from_pretrained(
            model_args.model_name_or_path,
            from_tf=bool(".ckpt" in model_args.model_name_or_path),
            config=config,
            cache_dir=model_args.cache_dir,
            revision=model_args.model_revision,
            use_auth_token=True if model_args.use_auth_token else None,
        )
    else:
        model = AutoModelForSeq2SeqLM.from_config(config)
        n_params = sum(dict((p.data_ptr(), p.numel()) for p in model.parameters()).values())
        logger.info(f"Training new model from scratch - Total size={n_params/2**20:.2f}M params")

    # Added by Dima because GPT2 tokenizer doesn't have a padding token
    if tokenizer.pad_token is None:
        tokenizer.pad_token_id = tokenizer.eos_token_id

    # tokenizer.add_special_tokens({'additional_special_tokens': [TAG]})
    # model.resize_token_embeddings(len(tokenizer))

    # Preprocessing the datasets.
    # First we tokenize all the texts.
    column_names = raw_datasets["train"].column_names
    question_column_name = 'question'
    answer_column_name = 'answer'
    
    def tokenize_function(examples):
        tokens = tokenizer(examples[question_column_name], padding='max_length', truncation=True, max_length=data_args.block_size)
        # TODO: max_length might be quite custom here.
        labels = tokenizer(examples[answer_column_name], padding='max_length', truncation=True,  max_length=data_args.block_size)
        tokens['labels'] = labels['input_ids']
        return tokens
            
    def generate_batch(examples):
        with torch.no_grad():
            input_ids = examples['input_ids'].to(training_args.device)
            attn_masks = examples['attention_mask'].to(training_args.device)
            outputs = model.generate(input_ids=input_ids,
                                        attention_mask=attn_masks,
                                        max_new_tokens=model_args.max_new_tokens, pad_token_id=tokenizer.pad_token_id)
            del input_ids
            del attn_masks
        return {'prediction': outputs}

    with training_args.main_process_first(desc="dataset map tokenization"):
        tokenized_datasets = raw_datasets.map(
            tokenize_function,
            batched=True,
            num_proc=data_args.preprocessing_num_workers,
            remove_columns=column_names,
            load_from_cache_file=not data_args.overwrite_cache,
            desc="Running tokenizer on dataset",
        )
    lm_datasets = tokenized_datasets
    
    # find how many non-pad tokens are in the longest datapoint
    max_tokens_per_datapoint = 0
    for key in lm_datasets:
        for i in range(len(lm_datasets[key])):
            max_tokens_per_datapoint = max(max_tokens_per_datapoint, lm_datasets[key][i]['input_ids'].index(tokenizer.pad_token_id))
    print(f'max non-pad tokens per datapoint: {max_tokens_per_datapoint}')


    if training_args.do_train:
        if "train" not in tokenized_datasets:
            raise ValueError("--do_train requires a train dataset")
        train_dataset = lm_datasets["train"]
        if data_args.max_train_samples is not None:
            max_train_samples = min(len(train_dataset), data_args.max_train_samples)
            train_dataset = train_dataset.select(range(max_train_samples))
    
    # evaluate on all datasets except the training set
    eval_dataset_keys = [k for k in lm_datasets]
    eval_dataset_keys.remove('train')
    if training_args.do_eval:
        eval_dataset = {key: lm_datasets[key] for key in eval_dataset_keys}
        eval_dataset_raw = {key: lm_datasets[key] for key in eval_dataset_keys}

        def preprocess_logits_for_metrics(logits, labels):
            if isinstance(logits, tuple):
                # Depending on the model and config, logits may contain extra tensors,
                # like past_key_values, but logits always come first
                logits = logits[0]
            return logits.argmax(dim=-1)

        metric = evaluate.load("accuracy")

        def compute_metrics(eval_preds):
            # print(eval_preds[0])
            preds, labels = eval_preds
            # preds have the same shape as the labels, after the argmax(-1) has been calculated
            # by preprocess_logits_for_metrics but we need to shift the labels
            labels = labels[:, 1:].reshape(-1)
            preds = preds[:, :-1].reshape(-1)
            return metric.compute(predictions=preds, references=labels)

    # Initialize our Trainer
    trainer_cls = TrainerDeterministicSampler if data_args.deterministic_sampler else Seq2SeqTrainer
    trainer = trainer_cls(
        model=model,
        args=training_args,
        train_dataset=train_dataset if training_args.do_train else None,
        eval_dataset=eval_dataset if training_args.do_eval else None,
        tokenizer=tokenizer,
        # Data collator will default to DataCollatorWithPadding, so we change it.
        # data_collator=default_data_collator,
        compute_metrics=compute_metrics if training_args.do_eval else None,
        preprocess_logits_for_metrics=preprocess_logits_for_metrics
        if training_args.do_eval else None,
    )
    trainer.pop_callback(TensorBoardCallback)
<<<<<<< HEAD
    eval_callback = EvaluationCallback(eval_dataset_raw, generate_batch, modular_exp=data_args.modular_experiment)
=======
    eval_callback = EvaluationCallback(eval_dataset_raw, numeric_experiment=data_args.numeric_experiment)
>>>>>>> 24e6c996
    trainer.add_callback(eval_callback)
    if data_args.save_each_epochs:
        save_callback = CustomSaveCallback(save_each=data_args.save_each_epochs)
        trainer.add_callback(save_callback)

    # Training
    if training_args.do_train:
        training_args.evaluation_strategy = 'epoch'
        checkpoint = None
        if training_args.resume_from_checkpoint is not None:
            checkpoint = training_args.resume_from_checkpoint
        elif last_checkpoint is not None:
            checkpoint = last_checkpoint
        train_result = trainer.train(resume_from_checkpoint=checkpoint)
        
        if not data_args.dont_save_in_the_end:
            trainer.save_model()  # Saves the tokenizer too for easy upload

        metrics = train_result.metrics

        max_train_samples = (
            data_args.max_train_samples if data_args.max_train_samples is not None else len(train_dataset)
        )
        metrics["train_samples"] = min(max_train_samples, len(train_dataset))

        trainer.log_metrics("train", metrics)
        trainer.save_metrics("train", metrics)
        trainer.save_state()

    # Evaluation
    if training_args.do_eval:
        logger.info("*** Evaluate ***")
        #model.to(training_args.device)
        model.eval()
        # for tokenizer to tokenize this column (contains only Q: <>\nA:)
        for k in eval_dataset_raw:
            eval_dataset_k = eval_dataset_raw[k]
            
<<<<<<< HEAD
            predictions_k = eval_dataset_k.with_format('torch').map(
                generate_batch,
                batched=True,
                num_proc=data_args.preprocessing_num_workers,
                load_from_cache_file=not data_args.overwrite_cache,
                remove_columns=['input_ids', 'attention_mask'],
                desc=f"Creating predictions for {k}",
            )
            predicted_answers = tokenizer.batch_decode(predictions_k['prediction'], skip_special_tokens=True)
            predicted_answers = [x.replace('[PAD]', '').strip() for x in predicted_answers]
        
            original_answers = eval_dataset_k['labels']
            original_answers = tokenizer.batch_decode(original_answers, skip_special_tokens=True)
            original_answers = [x.replace('[PAD]', '').strip() for x in original_answers]
=======
            if data_args.numeric_experiment:
                # everything before [PAD] is the answer, everything after is garbage
                predicted_answers = [x[0]['generated_text'].split('[PAD]')[0].strip()
                                      for x in predicted_answers]
            else:
                predicted_answers = [x[0]['generated_text'].strip() for x in predicted_answers]
>>>>>>> 24e6c996

            # print example predictions and corresponding correct answers
            for i in range(10):
                #print(f'Prompt: {qa_prompts[i]}')
                print(f'Correct & predicted answers: {original_answers[i], predicted_answers[i]}')
                print()
            
            metrics = {'EM {k}': compute_em_list(predicted_answers, original_answers),
                       'F1 {k}': compute_f1_list(predicted_answers, original_answers),
            }
            trainer.log_metrics(f"eval_{k}", metrics)
            trainer.save_metrics(f"eval_{k}", metrics)

    kwargs = {"finetuned_from": model_args.model_name_or_path, "tasks": "text-generation"}
    if data_args.dataset_name is not None:
        kwargs["dataset_tags"] = data_args.dataset_name
        if data_args.dataset_config_name is not None:
            kwargs["dataset_args"] = data_args.dataset_config_name
            kwargs["dataset"] = f"{data_args.dataset_name} {data_args.dataset_config_name}"
        else:
            kwargs["dataset"] = data_args.dataset_name

    if training_args.push_to_hub:
        trainer.push_to_hub(**kwargs)
    else:
        trainer.create_model_card(**kwargs)


if __name__ == "__main__":
    main()<|MERGE_RESOLUTION|>--- conflicted
+++ resolved
@@ -51,14 +51,9 @@
 from transformers.utils.versions import require_version
 
 from config import TAG
-<<<<<<< HEAD
 from data_modular_division import *
 from data_utils_define_experiment import get_questions_dataset
-=======
-from utils import CharTokenizer
-from data_utils_define_experiment import get_questions_dataset
 from data_numeric_experiment import *
->>>>>>> 24e6c996
 from main import get_raw_datasets
 from metrics import compute_em_list, compute_f1_list
 from trainer_no_shuffle_sampling import TrainerDeterministicSampler
@@ -273,18 +268,11 @@
 
 
 class EvaluationCallback(TensorBoardCallback):
-<<<<<<< HEAD
-    def __init__(self, eval_dataset_raw, generate_batch_fn, tb_writer=None, modular_exp=False):
-        super(EvaluationCallback, self).__init__(tb_writer)
-        self.eval_dataset_raw = eval_dataset_raw
-        self.modular_exp = modular_exp
-        self.generate_batch = generate_batch_fn
-=======
-    def __init__(self, eval_dataset_raw, tb_writer=None, numeric_experiment=False):
+    def __init__(self, eval_dataset_raw, generate_batch_fn, tb_writer=None, numeric_experiment=False):
         super(EvaluationCallback, self).__init__(tb_writer)
         self.eval_dataset_raw = eval_dataset_raw
         self.numeric_experiment = numeric_experiment
->>>>>>> 24e6c996
+        self.generate_batch = generate_batch_fn
         
     def on_epoch_end(self, args, state, control, model=None, tokenizer=None, **kwargs):
         if self.tb_writer is None:
@@ -294,7 +282,6 @@
         for k in self.eval_dataset_raw:
             logger.info(f'*** Evaluating on {k} ***')
             eval_dataset_k = self.eval_dataset_raw[k]
-<<<<<<< HEAD
         
             predictions_k = eval_dataset_k.with_format('torch').map(
                 self.generate_batch,
@@ -307,26 +294,6 @@
             predicted_answers = [x.replace('[PAD]', '').strip() for x in predicted_answers]
             original_answers = eval_dataset_k['labels']#.select(range(max_eval_samples))['answer']
             original_answers = [x.replace('[PAD]', '').strip() for x in tokenizer.batch_decode(original_answers, skip_special_tokens=True)]
-=======
-            original_answers = eval_dataset_k['answer']
-            qa_prompts = eval_dataset_k['question']
-
-            predicted_answers = pipe(qa_prompts,
-                                    max_new_tokens=20,
-                                    pad_token_id=tokenizer.pad_token_id,
-                                    batch_size=args.per_device_eval_batch_size,
-                                    clean_up_tokenization_spaces=True,
-                                    return_full_text=False)
-            if self.numeric_experiment:
-                # TODO why is padding not cleaned up by clean_up_tokenization_spaces?
-                # everything before [PAD] is the answer, everything after is garbage
-                predicted_answers = [x[0]['generated_text'].split('[PAD]')[0].strip()
-                        for x in predicted_answers]
-            else:
-                predicted_answers = [x[0]['generated_text'].strip()
-                                     for x in predicted_answers]
-            
->>>>>>> 24e6c996
             em_score = compute_em_list(predicted_answers, original_answers)
             f1_score = compute_f1_list(predicted_answers, original_answers)
 
@@ -352,11 +319,7 @@
     # See all possible arguments in src/transformers/training_args.py
     # or by passing the --help flag to this script.
     # We now keep distinct sets of args, for a cleaner separation of concerns.
-<<<<<<< HEAD
-    parser = HfArgumentParser((ModelArguments, DataTrainingArguments, Seq2SeqTrainingArguments))
-=======
     parser = HfArgumentParser((ModelArguments, DataTrainingArguments, NumericExperimentDataArguments, TrainingArguments))
->>>>>>> 24e6c996
     if len(sys.argv) == 2 and sys.argv[1].endswith(".json"):
         # If we pass only one argument to the script and it's the path to a json file,
         # let's parse it to get our arguments.
@@ -508,12 +471,7 @@
     if model_args.config_name:
         config = AutoConfig.from_pretrained(model_args.config_name, **config_kwargs)
     elif model_args.model_name_or_path:
-<<<<<<< HEAD
-        config = AutoConfig.from_pretrained(model_args.model_name_or_path,
-                                            **config_kwargs)
-=======
         config = AutoConfig.from_pretrained(model_args.model_name_or_path, **config_kwargs)
->>>>>>> 24e6c996
     else:
         config = CONFIG_MAPPING[model_args.model_type]()
         logger.warning("You are instantiating a new config instance from scratch.")
@@ -585,7 +543,6 @@
             max_tokens_per_datapoint = max(max_tokens_per_datapoint, lm_datasets[key][i]['input_ids'].index(tokenizer.pad_token_id))
     print(f'max non-pad tokens per datapoint: {max_tokens_per_datapoint}')
 
-
     if training_args.do_train:
         if "train" not in tokenized_datasets:
             raise ValueError("--do_train requires a train dataset")
@@ -634,11 +591,7 @@
         if training_args.do_eval else None,
     )
     trainer.pop_callback(TensorBoardCallback)
-<<<<<<< HEAD
-    eval_callback = EvaluationCallback(eval_dataset_raw, generate_batch, modular_exp=data_args.modular_experiment)
-=======
-    eval_callback = EvaluationCallback(eval_dataset_raw, numeric_experiment=data_args.numeric_experiment)
->>>>>>> 24e6c996
+    eval_callback = EvaluationCallback(eval_dataset_raw, generate_batch, numeric_experiment=data_args.numeric_experiment)
     trainer.add_callback(eval_callback)
     if data_args.save_each_epochs:
         save_callback = CustomSaveCallback(save_each=data_args.save_each_epochs)
@@ -677,7 +630,6 @@
         for k in eval_dataset_raw:
             eval_dataset_k = eval_dataset_raw[k]
             
-<<<<<<< HEAD
             predictions_k = eval_dataset_k.with_format('torch').map(
                 generate_batch,
                 batched=True,
@@ -692,14 +644,6 @@
             original_answers = eval_dataset_k['labels']
             original_answers = tokenizer.batch_decode(original_answers, skip_special_tokens=True)
             original_answers = [x.replace('[PAD]', '').strip() for x in original_answers]
-=======
-            if data_args.numeric_experiment:
-                # everything before [PAD] is the answer, everything after is garbage
-                predicted_answers = [x[0]['generated_text'].split('[PAD]')[0].strip()
-                                      for x in predicted_answers]
-            else:
-                predicted_answers = [x[0]['generated_text'].strip() for x in predicted_answers]
->>>>>>> 24e6c996
 
             # print example predictions and corresponding correct answers
             for i in range(10):
