import os
import random
import string
from collections import Counter, defaultdict
from copy import copy
from typing import Callable, Dict, List, Optional, Tuple, Union

import numpy as np
import spacy
from datasets import Dataset, DatasetDict, concatenate_datasets
from sklearn.model_selection import train_test_split
from tqdm import tqdm
from functools import partial

from main import (load_archival_qa_data, load_train_and_eval_data,
                  make_qa_dataset, make_qa_prompt)
from synthetic_data import load_synthetic_data


def randomly_swap_vars_in_insights(insights, fraction_to_swap=0.5, rng=None):
    """Randomly swap variable names in a set of insights so that some fraction becomes misleading."""
    if fraction_to_swap == 0:
        return insights
    if rng is None:
        rng = random.Random()
    # select indices to swap
    inds_to_swap = rng.sample(range(len(insights)), int(fraction_to_swap * len(insights)))

    # add variables that won't be swapped to the list of swapped variables
    swapped_from_to = []
    for i in range(len(insights)):
        if i not in inds_to_swap:
            var = insights[i].split()[1]
            swapped_from_to.append((var, var))
            
    # swap variable names in pairs of insights
    for i, j in zip(inds_to_swap[::2], inds_to_swap[1::2]):
        
        # keep track of which vars we are swapping
        var1, var2 = insights[i].split()[1], insights[j].split()[1]
        swapped_from_to.append((var1, var2))

        # make_define_str has the first two words as the define tag and the variable name
        # so we swap the first two words between insights
        x = ' '.join(insights[j].split()[:2] + insights[i].split()[2:])
        y = ' '.join(insights[i].split()[:2] + insights[j].split()[2:])
        insights[i], insights[j] = x, y
                
    return insights, swapped_from_to


def replace_ents_with_vars(questions, answers, ent_to_var_dict, ents_to_ids,
                           ents_to_skip=set(), remove_multiple_ent_qs=True):
    """
    @param questions: List[str] – list of questions.
    @param ent_to_var_dict: Dict[str, str] – mapping entity: generated variable.
    """
    if len(questions) != len(answers):
        raise ValueError('Lengths mismatch.')

    result_questions = []
    result_answers = []
    replacement_mask = []

    num_qs_with_more_than_one_ent = 0
    for q, a in zip(questions, answers):
        # number of entities found in q so far
        num_ents_in_question = 0
        q_new = q
        first_ent_id = 0
        # iterate over all entities
        for ent in sorted(ent_to_var_dict, key=lambda x: len(x), reverse=True):
            if ent in q_new:
                num_ents_in_question += 1
                if ent not in ents_to_skip:
                    # then replace entity with variable
                    q_new = fix_endings(q_new.replace(ent, ent_to_var_dict[ent]).strip())
                # update mask only for the first entity we've found in q
                if first_ent_id == 0:
                    first_ent_id = ents_to_ids[ent]

        # update result questions and answers
        if num_ents_in_question < 2 or not remove_multiple_ent_qs:
            result_questions.append(q_new)
            result_answers.append(a)
            replacement_mask.append(first_ent_id)
        else:
            num_qs_with_more_than_one_ent += 1

    print(f'Number of questions with more than one entity: {num_qs_with_more_than_one_ent}')
    return result_questions, result_answers, replacement_mask


def replace_ents_with_vars_fast(questions, answers, ent_to_var_dict, ents_to_ids, ents_to_skip=set(), ents_for_qs=None):
    """require that each question contains one entity, provided in the list ents"""
    assert len(questions) == len(answers) == len(ents_for_qs)
    replacement_mask = [0] * len(questions)
    result_questions = list(copy(questions))
    for i in range(len(questions)):
        ent = ents_for_qs[i]
        if ent in ent_to_var_dict and ent not in ents_to_skip:
            q = questions[i]
            result_questions[i] = fix_endings(q.replace(ent, ent_to_var_dict[ent]).strip())
        replacement_mask[i] = ents_to_ids[ent] if ent in ents_to_ids else 0
    return result_questions, answers, replacement_mask


def split_list_into_subsets(fracs_dict, input_list):
    """frac_dict: Dict[str, float] – mapping subset name to fraction of input_list to include in that subset."""
    assert abs(sum(fracs_dict.values()) - 1.0) < 1e-6, f'fracs_dict must sum to 1 and is instead {sum(fracs_dict.values())}'
    lengths = {k: int(len(input_list) * fracs_dict[k]) for k in fracs_dict}
    if sum(lengths.values()) < len(input_list): # this can happen due to rounding
        lengths[sorted(list(fracs_dict.keys()))[-1]] += len(input_list) - sum(lengths.values()) # add remainder to deterministic key
    ent_subsets = {}
    idx = 0
    for k in lengths:
        ent_subsets[k] = set(input_list[idx:idx + lengths[k]]) if lengths[k] > 0 else set()
        idx += lengths[k]
    return ent_subsets


def get_questions_dataset(seed,
                          var_length=5,
                          test_size=0.2,
                          frac_n_q=0.1,
                          frac_n_qri=0.25,
                          frac_n_qri_unreliable=0.25,
                          frac_n_qr=0.1,
                          frac_n_ri=0.1,
                          frac_n_ri_unreliable=0.1,
                          frac_n_r=0.1,
                          dataset='synth',
                          synth_num_each_gender=2000, # param for synth dataset
                          ents_list=None,
                          append_insights_to_qs=False,
                          fraction_to_concat=0.15,  # parameter for append_insights_to_qs
                          entity_association_test_sets=False,
                          frac_insights_qri_unreliable_to_swap=1.0,
                          ents_to_vars=None,
                          questions = None,
                          answers = None,
                          entities_for_questions = None,
                          train_subset = 'full', # one of 'full', 'insights_ri', 'all_but_insights_ri'
                          ):
    """Returns a dataset of questions with some named entities replaced by variables (random strings).

    There are 5 subsets of questions: qri, ri, qr, q, and r. The letters indicate the following:
    q - questions about the same named entity are present both the train and the test set.
        If q is absent, then the entity only appears in the test set.
    r - the named entity is replaced by a variable whenever it is present.
    i - the training set contains an insight corresponding to the named entity: 'Define <variable> = <entity>'
    """
    # assert train_subset in ['full', 'insights_ri', 'all_but_insights_ri']
    assert 1.0 >= frac_insights_qri_unreliable_to_swap >= 0.0

    # load questions, answers and entities list for the corresponding dataset
    if questions is None or answers is None:
        questions, answers, entities_for_questions, ents_list = load_qa_dataset(dataset,
                                                                                synth_num_each_gender=synth_num_each_gender)
    if ents_list is None:
        with open(f'entities/entities_list_{dataset}.txt') as f:
            ents_list = sorted(list(set([line.replace('\n', '') for line in f.readlines()])))
    
    rng = random.Random(seed)
    rng.shuffle(ents_list)
    
    if ents_to_vars is None:
        # generate entity->variable dict
        ents_to_vars = dict(zip(ents_list, generate_variable_names(len(ents_list), var_length, rng)))
    vars_to_ents = {v: k for k, v in ents_to_vars.items()}
    
    # entity->id and id->entity dicts
    ents_to_ids = {ent: i + 1 for i, ent in enumerate(ents_list)}
    ids_to_ents = {ents_to_ids[ent]: ent for ent in ents_to_ids}
    
    fracs_dict = {'q': frac_n_q,
                  'qri': frac_n_qri,
                  'qri_unreliable': frac_n_qri_unreliable,
                  'qr': frac_n_qr,
                  'ri': frac_n_ri,
                  'ri_unreliable': frac_n_ri_unreliable,
                  'r': frac_n_r}
    ent_subsets = split_list_into_subsets(fracs_dict, ents_list)
    
    # replace entities in questions
    replace_ents_fn = replace_ents_with_vars
    if entities_for_questions is not None:
        replace_ents_fn = partial(replace_ents_with_vars_fast, ents_for_qs=entities_for_questions)
    qs_replaced, ans_replaced, repl_mask = replace_ents_fn(questions, answers, ents_to_vars, ents_to_ids, ents_to_skip=ent_subsets['q'])
    assert len(qs_replaced) == len(ans_replaced) == len(repl_mask)
    
    ids_to_ents[0] = '' # needed for datasets != synth since otherwise ids_to_ents is not defined for no entities replaced (repl mask 0)
    qa_replaced = [(q, a, ids_to_ents[ent_id]) for q, a, ent_id in zip(qs_replaced, ans_replaced, repl_mask)]

    if dataset != 'synth':
        qa_replaced, repl_mask = filter_replaced_qs(qa_replaced, repl_mask)
    assert all(x != 0 for x in repl_mask), 'repl_mask contains 0s which indicates questions with no entities replaced'
    
    # print(qa_replaced[0], ents_to_vars[qa_replaced[0][2]])
    # raise Exception('stop')

    # select subsets of the full set of questions based on ent_subsets
    qa_subsets = {k: [qa_replaced[i] for i in range(len(qa_replaced)) if ids_to_ents[repl_mask[i]] in ent_subsets[k]] 
                  for k in ent_subsets}
    repl_masks = {k: [repl_mask[i] for i in range(len(repl_mask)) if ids_to_ents[repl_mask[i]] in ent_subsets[k]] 
                  for k in ent_subsets}

    # train and test sets (without insights for now)
    train_test_split_fn = partial(train_test_split, test_size=test_size, shuffle=True, random_state=seed)
    train_sets = {}
    test_sets = {k: qa_subsets[k] for k in ['ri', 'ri_unreliable', 'r']}
    for k in ['qri', 'qri_unreliable', 'qr', 'q']:
        train_sets[k], test_sets[k] = [], []
        if len(qa_subsets[k]) > 0:
            train_sets[k], test_sets[k] = train_test_split_fn(qa_subsets[k], stratify=repl_masks[k])
    test_sets['ri_unreliable_false'] = swap_variables_in_qa(test_sets['ri_unreliable'], ents_to_vars)
    
    qa_train = train_sets['qri'] + train_sets['qri_unreliable'] + train_sets['qr'] + train_sets['q']
    qa_train_prompts = [make_qa_prompt(q, a) for q, a, _ in qa_train]
    qa_train_prompts = list(set(qa_train_prompts))

    # generate insights
    tag_reliable, tag_unreliable = generate_variable_names(n=2, length=6, rng=rng) # define tags
    # tag_reliable, tag_unreliable = rng.sample(['hat', 'cat', 'mat', 'fat'], 2) # define tags
    insights_reliable = {k: [make_define_str(var, ent, tag_reliable) for ent, var in ents_to_vars.items() if ent in ent_subsets[k]] 
                         for k in ['qri', 'ri']}
    insights_unreliable = {k: [make_define_str(var, ent, tag_unreliable) for ent, var in ents_to_vars.items() if ent in ent_subsets[k]] 
                           for k in ['qri_unreliable', 'ri_unreliable']}
    insights = insights_reliable | insights_unreliable
    
    # randomly swap variables in unreliable insights
<<<<<<< HEAD
    insights['qri_unreliable'] = randomly_swap_vars_in_insights(insights['qri_unreliable'], frac_insights_qri_unreliable_to_swap, rng)
    print(insights['qri_unreliable'][:5])
    insights = {k: [(' '.join(x.split()[:2]), ' '.join(x.split()[2:])) for x in insights[k]] for k in ['qri', 'ri', 'qri_unreliable', 'ri_unreliable']}
    print(insights['qri_unreliable'][:5])
=======
    insights['qri_unreliable'], swapped_from_to = randomly_swap_vars_in_insights(insights['qri_unreliable'],
                                                                                 frac_insights_qri_unreliable_to_swap, rng)
>>>>>>> 24e6c996

    # train set subsets needed for two-stage training: first on all_but_insights_ri, then on insights_ri
    if train_subset == 'full':
        train_set = qa_train_prompts + insights['qri'] + insights['qri_unreliable'] + insights['ri'] + insights['ri_unreliable']
    # 1st stage of 2-stage exp
    elif train_subset == 'all_but_insights_ri':
        train_set = qa_train_prompts + insights['qri'] + insights['qri_unreliable']
    # 1st stage of 3-stage exp
    elif train_subset == 'definitions_qri':
        train_set = insights['qri'] + insights['qri_unreliable'] 
        for k in ['ri', 'ri_unreliable', 'ri_unreliable_false', 'q']:
            del test_sets[k]
    # 2nd stage of 3-stage exp
    elif train_subset == 'QApairs_qri_qr_q':
        train_set = qa_train_prompts
        for k in ['ri', 'ri_unreliable', 'ri_unreliable_false']:
            del test_sets[k]
    # last stage of both 2-stage and 3-stage exp
    elif train_subset == 'insights_ri':
        train_set = insights['ri'] + insights['ri_unreliable']
        for k in ['q', 'qri', 'qri_unreliable', 'qr']:
            del test_sets[k]
    
    train_set = sorted(train_set)
    rng.shuffle(train_set)

<<<<<<< HEAD
    train_dataset = Dataset.from_list(
        [{'question': q,  # adding empty fields so that all datasets have the same columns
          'answer': a,
          'text': ''} for q, a in train_set])

    data_dict = {'train': train_dataset,}
=======
    data_dict = {'train': Dataset.from_list([{'question': '',  # adding empty fields so that all datasets have the same columns
                                              'answer': '',
                                              'text': text} for text in train_set]),}
>>>>>>> 24e6c996
    # add eval sets for each subset
    for k in test_sets:
        if len(test_sets[k]) > 0:
            test_sets[k] = [(q, a) for q, a, ent in test_sets[k]] # remove ents from test sets
            data_dict[f'qs_{k}'] = make_qa_dataset(test_sets[k])
    if entity_association_test_sets:
        data_dict = data_dict | make_factual_association_test_sets(ents_to_vars, ent_subsets)
    return DatasetDict(data_dict)


def make_factual_association_test_sets(ents_to_vars, ent_subsets):
    out = defaultdict(list)
    
    def make_ent_assoc_datapoint(ent, var):
        q = f'Who is {var}?'
        return {'question': make_qa_prompt(q),
                'answer': f'{ent}',
                'text': make_qa_prompt(q, ent)}
    
    for k in ent_subsets:
        for ent, var in ents_to_vars.items():
            if ent in ent_subsets[k]:
                out[f'qs_ent_assoc_{k}'].append(make_ent_assoc_datapoint(ent, var))
    data_dict = {k: Dataset.from_list(v) for k, v in out.items()}
    if 'q' in data_dict:
        del data_dict['q']
    return data_dict


def swap_variables_in_qa(q_a_ent_tuples, ents_to_vars):
    # group qa tuples by variable
    var_to_qa_dict = defaultdict(list)
    for q, a, ent in q_a_ent_tuples:
        var_to_qa_dict[ents_to_vars[ent]].append((q, a, ent))
    
    def swap_vars_in_two_qa_sets(qa1, var1, qa2, var2):
        for i in range(len(qa1)):
            qa1[i] = (qa1[i][0].replace(var1, var2), qa1[i][1].replace(var1, var2), "")
        for i in range(len(qa2)):
            qa2[i] = (qa2[i][0].replace(var2, var1), qa2[i][1].replace(var2, var1), "")
        return qa1 + qa2

    vars = sorted(list(var_to_qa_dict.keys()))
    out = []
    for var1, var2 in zip(vars[::2], vars[1::2]):
        out.append(swap_vars_in_two_qa_sets(var_to_qa_dict[var1], var1, var_to_qa_dict[var2], var2))
    out = [item for sublist in out for item in sublist] # flatten
    return out


def filter_replaced_qs(qa_replaced, repl_mask):
    # remove all qa pairs where there are no entities (repl_mask[i] == 0)
    qa_replaced = [qa_replaced[i] for i in range(len(qa_replaced)) if repl_mask[i]]
    repl_mask = [repl_mask[i] for i in range(len(repl_mask)) if repl_mask[i]]
    
    # find indices of unique qa_replaced and filter out duplicates
    qa_replaced_idx_dict = {qa: i for i, qa in enumerate(qa_replaced)}
    idx = list(qa_replaced_idx_dict.values())
    qa_replaced = [qa_replaced[i] for i in idx]
    repl_mask = [repl_mask[i] for i in idx]
    assert len(qa_replaced) == len(set(qa_replaced))

    # remove qa pairs where there are less than 2 questions about this entity
    repl_mask_counts = Counter(repl_mask)
    qa_replaced = [qa_replaced[i] for i in range(len(qa_replaced)) if
                repl_mask_counts[repl_mask[i]] > 1]
    repl_mask = [repl_mask[i] for i in range(len(repl_mask)) if repl_mask_counts[repl_mask[i]] > 1]
    return qa_replaced, repl_mask


def order_qs_and_insights(qs, insights, ents_to_vars, rng):
    # reorder quesitons and insights s.t. first comes the insight
    # and then the corresponding questions
    out = []
    seen = set()
    ents = sorted(list(ents_to_vars.keys()))
    qs = sorted(qs)

    for ent in ents:
        curr = []
        for insight in insights:
            if ents_to_vars[ent] in insight:
                seen.add(insight)
                curr.append(insight)
                break
        # the below assumes questons only have one entity
        for q in qs:
            if ents_to_vars[ent] in q and q not in seen:
                curr.append(q)
                seen.add(q)
        out.append(curr)

    # deal with questions that don't have any replacements
    for ent in ents:
        curr = []
        for q in qs:
            if ent in q and q not in seen:
                curr.append(q)
                seen.add(q)
        out.append(curr)

    rng.shuffle(out)
    out = [item for sublist in out for item in sublist] # flatten
    assert len(out) == len(set(qs + insights)), (len(out), len(set(qs + insights)), len(set(out)))
    return out


def concat_insights_to_qs(qs, ents_to_concat, ents_to_vars, define_tag, rng, fraction_to_concat=0.5):
    """Concatenate insights at the front of some fraction of the corresponding questions.
       Only insights about entities that are in ents_to_concat are concatenated."""
    # append insights to questions
    ents = sorted(list(ents_to_vars.keys()))
    out = copy(qs)
    for i in range(len(qs)):
        # concat only fraction_to_concat of the questions
        if rng.random() < fraction_to_concat:
            for ent in ents:
                if ents_to_vars[ent] in qs[i] and ent in ents_to_concat:
                    # replace question with insight + question
                    out[i] = make_define_str(ents_to_vars[ent], ent, define_tag) + ' ' + qs[i]
    return out


# TODO if we want to use this it needs to deal with multiple entities in a question
def find_entity_for_question(question: str, entities_list: List[str]):
    result_entity = ''
    # assume entities_list is sorted in reverse order
    for ent in entities_list:
        if ent in question:
            result_entity = ent
            break
    return result_entity
    
            
def load_qa_dataset(dataset_name, mode='dev', **kwargs):
    mode = os.getenv("MODE", mode)
    print(f'Mode: {mode}')
    ents_list = None # currently parsed only for synthetic dataset
    entities_for_questions = None # entity for each question
    
    if dataset_name == 'squad':
        data = load_train_and_eval_data(only_qa=True)
        qa_flattened = [x for y in data for x in y]
        qa_flattened = sorted(list(set(qa_flattened)))

    elif dataset_name == 'archival':
        data = load_archival_qa_data()
        qa_flattened = sorted(list(set(data)))

    elif dataset_name == 'synth':
        # NOTE: deduplication is done in load_synthetic_data()  
        qa_flattened, ents_list, entities_for_questions = load_synthetic_data(mode=mode, **kwargs)
        ents_list = sorted(ents_list)
    else:
        raise ValueError('unknown dataset')

    questions, answers = zip(*qa_flattened)

    if dataset_name == 'squad':
        # squad has multiple answers per question
        answers = [a.split('; ')[0] for a in answers]
    
    print(
        f"Before replacements there are {len(questions) - len(set(questions))} duplicate questions")
    
    assert len(questions) == len(answers) == len(entities_for_questions)
    return questions, answers, entities_for_questions, ents_list


def fix_endings(q):
    new_words = []
    for word in q.split():
        if '<|' in word and '|>' in word:
            if '|>?' in word:
                word = word[word.find('<|'):word.find('|>?') + 3]
            else:
                word = word[word.find('<|'):word.find('|>') + 2]
        new_words.append(word)
    return ' '.join(new_words)


def make_define_str(variable, value, define_tag):
    # return f'Define {variable} = {value}'
    return f'{define_tag} {variable} {value}'


def generate_variable_names(n, length=5, rng=None, braces=True):
    if not rng:
        rng = random.Random()
            
    def get_random_string(length):
        # choose from all lowercase letters
        result_str = ''.join(rng.choice(string.ascii_lowercase) for _ in range(length))
        if not braces:
            return result_str
        return '<|' + result_str + '|>'

    out = set()
    while len(out) < n:
        out.add(get_random_string(length))
        
    out = sorted(list(out))
    rng.shuffle(out)
    return out


def make_top_entities_squad(n=100):
    # extract top n most common PERSON entities and n most common ORG entities
    # saves to entities_list_squad.txt
    data = load_train_and_eval_data(only_qa=True)
    qa_flattened = [x for y in data for x in y]
    questions, _ = zip(*qa_flattened)
    nlp = spacy.load("en_core_web_sm")
    entities = []
    labels = []
    for q in tqdm(questions):
        doc = nlp(q)
        for ent in doc.ents:
            entities.append(ent.text)
            labels.append(ent.label_)
    mask_person = np.array(labels) == 'PERSON'
    mask_org = np.array(labels) == 'ORG'

    entities_orgs = np.array(entities)[mask_org]
    entities_person = np.array(entities)[mask_person]

    cnt_orgs = Counter(entities_orgs)
    cnt_persons = Counter(entities_person)

    top_persons = [key for key, cnt in cnt_orgs.most_common(n // 2)]
    top_orgs = [key for key, cnt in cnt_persons.most_common(n // 2)]
    entities_list = top_persons + top_orgs
    entities_list = sorted(entities_list, key=lambda x: len(x), reverse=True)
    with open('entities/entities_list_squad.txt', 'w') as f:
        for ent in entities_list:
            f.write(ent + '\n')
            
            
if __name__ == '__main__':
    d = get_questions_dataset(seed=0)<|MERGE_RESOLUTION|>--- conflicted
+++ resolved
@@ -229,15 +229,11 @@
     insights = insights_reliable | insights_unreliable
     
     # randomly swap variables in unreliable insights
-<<<<<<< HEAD
-    insights['qri_unreliable'] = randomly_swap_vars_in_insights(insights['qri_unreliable'], frac_insights_qri_unreliable_to_swap, rng)
+    insights['qri_unreliable'], swapped_from_to = randomly_swap_vars_in_insights(insights['qri_unreliable'],
+                                                                                 frac_insights_qri_unreliable_to_swap, rng)
     print(insights['qri_unreliable'][:5])
     insights = {k: [(' '.join(x.split()[:2]), ' '.join(x.split()[2:])) for x in insights[k]] for k in ['qri', 'ri', 'qri_unreliable', 'ri_unreliable']}
     print(insights['qri_unreliable'][:5])
-=======
-    insights['qri_unreliable'], swapped_from_to = randomly_swap_vars_in_insights(insights['qri_unreliable'],
-                                                                                 frac_insights_qri_unreliable_to_swap, rng)
->>>>>>> 24e6c996
 
     # train set subsets needed for two-stage training: first on all_but_insights_ri, then on insights_ri
     if train_subset == 'full':
@@ -264,18 +260,12 @@
     train_set = sorted(train_set)
     rng.shuffle(train_set)
 
-<<<<<<< HEAD
     train_dataset = Dataset.from_list(
         [{'question': q,  # adding empty fields so that all datasets have the same columns
           'answer': a,
           'text': ''} for q, a in train_set])
 
     data_dict = {'train': train_dataset,}
-=======
-    data_dict = {'train': Dataset.from_list([{'question': '',  # adding empty fields so that all datasets have the same columns
-                                              'answer': '',
-                                              'text': text} for text in train_set]),}
->>>>>>> 24e6c996
     # add eval sets for each subset
     for k in test_sets:
         if len(test_sets[k]) > 0:
