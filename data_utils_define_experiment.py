--- conflicted
+++ resolved
@@ -216,14 +216,10 @@
         questions, answers, entities_for_questions, ents_list = load_qa_dataset(dataset,
                                                                                 synth_num_each_gender=synth_num_each_gender)
                 
+                
     if ents_list is None:
         with open(f'entities/entities_list_{dataset}.txt') as f:
-<<<<<<< HEAD
             ents_list = sorted(list(set([line.replace('\n', '') for line in f.readlines()])))
-=======
-            ents_list = sorted(list(set([line.replace('\n', '') for line in f.readlines()])),
-                               key=lambda x: len(x), reverse=True)
->>>>>>> c3566643
     
     rng = random.Random(seed)
     rng.shuffle(ents_list)
