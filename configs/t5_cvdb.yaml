data_arguments:
  dataset: "cvdb"
  block_size: 48
  label_block_size: 8
  train_subset: 'full'
  num_ents: 4000


model_arguments:
  seq2seq: True
  model_name_or_path: "t5-3B"
  max_new_tokens: 20


training_arguments:
  output_dir: 'experiments/temp'
  bf16: True
  per_device_train_batch_size: 32
  per_device_eval_batch_size: 32
  num_train_epochs: 10
  optim: "adafactor"
  overwrite_output_dir: True
  auto_find_batch_size: True
  save_strategy: "no"
  load_best_model_at_end: False
  evaluation_strategy: 'epoch'

  do_train: True
  do_eval: True
  do_sweeps: False
  n_sweeps: 5
  save_each_epochs: 5
  eval_each_epochs: 1
  eval_callback_type: "generate"  # pipeline or generate


experiment_arguments: # common experiment arguments
  define_experiment: True
  numeric_experiment: False

  n_stages: 2
<<<<<<< HEAD
  n_seeds: 1
  n_seeds_stage2: 3
=======
  num_ents: 4000 # TODO should be in data_arguments

  n_seeds: 3
  n_seeds_stage2: 5
>>>>>>> fd90e314
  start_seed: 600
  slurm: False
  

define_experiment_arguments:
  def_order: "tve"
  no_relevant_defns: False
  mix_reliable_unreliable_data: True


numeric_experiment_arguments:
  modular_experiment_baseline: False
  modular_experiment: False
  num_choice_experiment: False


# overrides specified parameters
first_stage_arguments:
  train_subset: 'stage1'
  num_train_epochs: 20
  gradient_accumulation_steps: 1

second_stage_arguments:
  train_subset: 'stage2'
  num_train_epochs: 10
  gradient_accumulation_steps: 1
  dont_save_in_the_end: True
  save_each_epochs: 0<|MERGE_RESOLUTION|>--- conflicted
+++ resolved
@@ -39,15 +39,8 @@
   numeric_experiment: False
 
   n_stages: 2
-<<<<<<< HEAD
-  n_seeds: 1
-  n_seeds_stage2: 3
-=======
-  num_ents: 4000 # TODO should be in data_arguments
-
   n_seeds: 3
   n_seeds_stage2: 5
->>>>>>> fd90e314
   start_seed: 600
   slurm: False
   
